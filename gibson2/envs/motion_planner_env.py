--- conflicted
+++ resolved
@@ -693,7 +693,7 @@
             set_base_values_with_z(self.robot_id, base_pose, z=self.initial_height)
             self.reset_object_velocities()
 
-            self.arena == 'obstacles':
+            if self.arena == 'obstacles':
                 self.reset_obstacles_z()
 
             # arm should not have any collision
@@ -816,7 +816,7 @@
             self.simulator_step()
             set_base_values_with_z(self.robot_id, base_pose, z=self.initial_height)
 
-            self.arena == 'obstacles':
+            if self.arena == 'obstacles':
                 self.reset_obstacles_z()
 
             if self.eval:
@@ -930,22 +930,15 @@
         return state, reward, done, info
 
     def reset_initial_and_target_pos(self):
-<<<<<<< HEAD
-        if self.arena in ['button', 'push_door', 'obstacles']:
-            floor_height = self.scene.get_floor_height(self.floor_num)
-            self.initial_pos = np.array([-2.7, 0.0, floor_height])
-            self.target_pos = np.array([-5.0, 0.0, floor_height])
-=======
-        if self.arena in ['button_door', 'push_door']:
+        if self.arena in ['button_door', 'push_door', 'obstacles']:
             floor_height = self.scene.get_floor_height(self.floor_num)
             self.initial_height = floor_height + self.random_init_z_offset
             self.initial_pos = np.array([1.2, 0.0, floor_height])
->>>>>>> 0857d68d
             self.robots[0].set_position(pos=[self.initial_pos[0],
                                              self.initial_pos[1],
                                              self.initial_height])
             self.robots[0].set_orientation(orn=quatToXYZW(euler2quat(0, 0, np.pi), 'wxyz'))
-            if self.arena == 'button_door':
+            if self.arena == 'button_door' or self.arena == 'obstacles':
                 self.target_pos = np.array([-5.0, 0.0, floor_height])
             elif self.arena == 'push_door':
                 self.door_idx = np.random.randint(0, len(self.doors))
@@ -973,19 +966,18 @@
             self.door.set_position_rotation([-3.5, 0, 0.0], quatToXYZW(euler2quat(0, 0, np.pi / 2.0), 'wxyz'))
             self.button_pressed = False
         elif self.arena == 'push_door':
-<<<<<<< HEAD
-            p.resetJointState(self.door.body_id, self.door_axis_link_id, targetValue=0.0, targetVelocity=0.0)
-            self.door_angle = 0.0
+
+            self.door_angles = np.zeros(len(self.doors))
+            for door, door_angle in zip(self.doors, self.door_angles):
+                p.resetJointState(door.body_id, self.door_axis_link_id, targetValue=door_angle, targetVelocity=0.0)
+
         elif self.arena == 'obstacles':
             # reset obstacle poses
             for i in range(len(self.obstacles)):
-                set_base_values_with_z(self.obstacles[i].body_id, [self.obstacle_poses[i][0], self.obstacle_poses[i][1], 0], 0.6)
-=======
-            self.door_angles = np.zeros(len(self.doors))
-            for door, door_angle in zip(self.doors, self.door_angles):
-                p.resetJointState(door.body_id, self.door_axis_link_id, targetValue=door_angle, targetVelocity=0.0)
-
->>>>>>> 0857d68d
+                set_base_values_with_z(self.obstacles[i].body_id, [self.obstacle_poses[i][0], self.obstacle_poses[i][1], 0],
+                                   0.6)
+
+
     def reset(self):
         state = super(MotionPlanningBaseArmEnv, self).reset()
         del state['pc']
@@ -1006,7 +998,7 @@
 
     parser.add_argument('--arena',
                         '-a',
-                        choices=['button_door', 'push_door'],
+                        choices=['button_door', 'push_door', 'obstacles'],
                         default='push_door',
                         help='which arena to train or test (default: push_door)')
 
@@ -1017,11 +1009,7 @@
                                        action_timestep=1 / 500.0,
                                        physics_timestep=1 / 500.0,
                                        eval=args.mode == 'gui',
-<<<<<<< HEAD
-                                       arena='obstacles',
-=======
                                        arena=args.arena,
->>>>>>> 0857d68d
                                        )
 
     for episode in range(100):
