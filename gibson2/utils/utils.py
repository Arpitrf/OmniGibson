--- conflicted
+++ resolved
@@ -10,21 +10,13 @@
 
 # Geometry related
 def rotate_vector_3d(v, r, p, y):
-<<<<<<< HEAD
-=======
     """Rotates 3d vector by roll, pitch and yaw counterclockwise"""
->>>>>>> 34535315
     local_to_global = R.from_euler('xyz', [r, p, y]).as_dcm()
     global_to_local = local_to_global.T
     return np.dot(global_to_local, v)
 
-<<<<<<< HEAD
-
-def rotate_vector_2d(v, yaw):
-=======
 def rotate_vector_2d(v, yaw):
     """Rotates 2d vector by yaw counterclockwise"""
->>>>>>> 34535315
     local_to_global = R.from_euler('z', yaw).as_dcm()
     global_to_local = local_to_global.T
     global_to_local = global_to_local[:2, :2]
@@ -33,14 +25,8 @@
     elif len(v.shape) == 2:
         return np.dot(global_to_local, v.T).T
     else:
-<<<<<<< HEAD
-        print(v.shape)
-        raise Exception('invalid shape for v')
-
-=======
         print('Incorrect input shape for rotate_vector_2d', v.shape)
         return v
->>>>>>> 34535315
 
 def l2_distance(v1, v2):
     """Returns the L2 distance between vector v1 and v2."""
