"""
Script to benchmark speed vs. no. of objects in the scene.
"""

import math
import os
import time

import matplotlib.pyplot as plt
import torch as th

from omnigibson import app, launch
from omnigibson.objects.primitive_object import PrimitiveObject
from omnigibson.scenes.scene_base import Scene
from omnigibson.utils.asset_utils import get_og_assets_version

# Params to be set as needed.
MAX_NUM_OBJS = 400  # Maximum no. of objects to add.
NUM_OBJS_PER_ITER = 20  # No. of objects to add per iteration.
NUM_STEPS_PER_ITER = 30  # No. of steps to take for each n of objects.
OBJ_SCALE = 0.05  # Object scale to be set appropriately to sim collisions.
RAND_POSITION = True  # True to randomize positions.
OUTPUT_DIR = os.path.join(os.path.expanduser("~"), "Desktop")

# Internal constants.
_N_PER_ROW = int(math.sqrt(MAX_NUM_OBJS))
_MIN_VAL = -2.0
_MAX_VAL = 2.0
_STEP_SIZE = (_MAX_VAL - _MIN_VAL) / _N_PER_ROW


def _get_position(obj_idx, is_random=False):
    if is_random:
        pos_arange = th.arange(_MIN_VAL, _MAX_VAL, step=0.1, dtype=th.float32)
        x, y, z = pos_arange[th.randint(len(pos_arange), (3,))]
        return x, y, z
    x = _MIN_VAL + _STEP_SIZE * (obj_idx % _N_PER_ROW)
    y = _MIN_VAL + _STEP_SIZE * (obj_idx // _N_PER_ROW)
    return x, y, 0.1


def benchmark_scene(sim):
    assets_version = get_og_assets_version()
    print("assets_version", assets_version)

    scene = Scene()
    sim.import_scene(scene)
    sim.play()

    xs = []
    ys = []
    yerrs = []
    for i in range(MAX_NUM_OBJS // NUM_OBJS_PER_ITER):
        new_objs = []
        for j in range(NUM_OBJS_PER_ITER):
            obj_idx = i * NUM_OBJS_PER_ITER + j
            obj = PrimitiveObject(
                relative_prim_path=f"/obj{obj_idx}",
                primitive_type="Sphere",
                name=f"obj{obj_idx}",
                scale=OBJ_SCALE,
                visual_only=False,
            )
            scene.add_object(obj=obj, auto_initialize=False)
            # x, y, z = _get_position(obj_idx, RAND_POSITION)
            x, y = 0, 0
            z = 0.5 + j * OBJ_SCALE * 2.25
<<<<<<< HEAD
            obj.set_position_orientation(position=np.array([x, y, z]))
=======
            obj.set_position(position=th.tensor([x, y, z]))
>>>>>>> 0d897a86
            new_objs.append(obj)

        # Take a step to initialize the new objects (done in _non_physics_step()).
        sim.step()
        step_freqs = []
        for _ in range(NUM_STEPS_PER_ITER):
            start = time.time()
            sim.step()
            end = time.time()
            step_freqs.append(1 / (end - start))

        xs.append(i * NUM_OBJS_PER_ITER)
        max_freq, min_freq = th.max(step_freqs).item(), th.min(step_freqs).item()
        ys.append(th.mean((max_freq, min_freq)))
        yerrs.append(max_freq - ys[-1])

    plt.figure(figsize=(9, 6))
    ax = plt.subplot(1, 1, 1)
    plt.errorbar(xs, ys, yerr=yerrs, elinewidth=0.75)
    ax.set_xlabel("No. of objects")
    ax.set_ylabel("Step fps")
    ax.set_title(f"Version {assets_version}")
    plt.tight_layout()
    plt.savefig(os.path.join(OUTPUT_DIR, f"scene_objs_benchmark_{MAX_NUM_OBJS}_{OBJ_SCALE}.png"))


def main():
    assert MAX_NUM_OBJS <= 1000

    sim = launch()
    benchmark_scene(sim)
    app.close()


if __name__ == "__main__":
    main()<|MERGE_RESOLUTION|>--- conflicted
+++ resolved
@@ -65,11 +65,7 @@
             # x, y, z = _get_position(obj_idx, RAND_POSITION)
             x, y = 0, 0
             z = 0.5 + j * OBJ_SCALE * 2.25
-<<<<<<< HEAD
-            obj.set_position_orientation(position=np.array([x, y, z]))
-=======
-            obj.set_position(position=th.tensor([x, y, z]))
->>>>>>> 0d897a86
+            obj.set_position_orientation(position=th.tensor([x, y, z]))
             new_objs.append(obj)
 
         # Take a step to initialize the new objects (done in _non_physics_step()).
