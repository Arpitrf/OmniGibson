--- conflicted
+++ resolved
@@ -311,45 +311,27 @@
 
     # Test setting position and orientation in world frame
     new_world_pos = th.tensor([1.0, 2.0, 0.5])
-<<<<<<< HEAD
     new_world_ori = T.euler2quat(th.tensor([0, 0, th.pi/2]))
     robot.set_position_orientation(position=new_world_pos, orientation=new_world_ori)
     
-=======
-    new_world_ori = T.euler2quat(th.tensor([0, 0, th.pi / 2]))
-    robot.set_position_orientation(new_world_pos, new_world_ori)
-
->>>>>>> d7ef3fec
     got_world_pos, got_world_ori = robot.get_position_orientation()
     assert th.allclose(got_world_pos, new_world_pos, atol=1e-3)
     assert th.allclose(got_world_ori, new_world_ori, atol=1e-3)
 
     # Test setting position and orientation in scene frame
     new_scene_pos = th.tensor([0.5, 1.0, 0.25])
-<<<<<<< HEAD
     new_scene_ori = T.euler2quat(th.tensor([0, th.pi/4, 0]))
     robot.set_position_orientation(position=new_scene_pos, orientation=new_scene_ori, frame="scene")
     
-=======
-    new_scene_ori = T.euler2quat(th.tensor([0, th.pi / 4, 0]))
-    robot.set_position_orientation(new_scene_pos, new_scene_ori, frame="scene")
-
->>>>>>> d7ef3fec
     got_scene_pos, got_scene_ori = robot.get_position_orientation(frame="scene")
     assert th.allclose(got_scene_pos, new_scene_pos, atol=1e-3)
     assert th.allclose(got_scene_ori, new_scene_ori, atol=1e-3)
 
     # Test setting position and orientation in parent frame
     new_parent_pos = th.tensor([-1.0, -2.0, 0.1])
-<<<<<<< HEAD
     new_parent_ori = T.euler2quat(th.tensor([th.pi/6, 0, 0]))
     robot.set_position_orientation(position=new_parent_pos, orientation=new_parent_ori, frame="parent")
     
-=======
-    new_parent_ori = T.euler2quat(th.tensor([th.pi / 6, 0, 0]))
-    robot.set_position_orientation(new_parent_pos, new_parent_ori, frame="parent")
-
->>>>>>> d7ef3fec
     got_parent_pos, got_parent_ori = robot.get_position_orientation(frame="parent")
     assert th.allclose(got_parent_pos, new_parent_pos, atol=1e-3)
     assert th.allclose(got_parent_ori, new_parent_ori, atol=1e-3)
@@ -371,45 +353,27 @@
 
     # Test setting position and orientation in world frame
     new_world_pos = th.tensor([1.0, 2.0, 0.5])
-<<<<<<< HEAD
     new_world_ori = T.euler2quat(th.tensor([0, 0, th.pi/2]))
     robot.set_position_orientation(position=new_world_pos, orientation=new_world_ori)
     
-=======
-    new_world_ori = T.euler2quat(th.tensor([0, 0, th.pi / 2]))
-    robot.set_position_orientation(new_world_pos, new_world_ori)
-
->>>>>>> d7ef3fec
     got_world_pos, got_world_ori = robot.get_position_orientation()
     assert th.allclose(got_world_pos, new_world_pos, atol=1e-3)
     assert th.allclose(got_world_ori, new_world_ori, atol=1e-3)
 
     # Test setting position and orientation in scene frame
     new_scene_pos = th.tensor([0.5, 1.0, 0.25])
-<<<<<<< HEAD
     new_scene_ori = T.euler2quat(th.tensor([0, th.pi/4, 0]))
     robot.set_position_orientation(position=new_scene_pos, orientation=new_scene_ori, frame="scene")
     
-=======
-    new_scene_ori = T.euler2quat(th.tensor([0, th.pi / 4, 0]))
-    robot.set_position_orientation(new_scene_pos, new_scene_ori, frame="scene")
-
->>>>>>> d7ef3fec
     got_scene_pos, got_scene_ori = robot.get_position_orientation(frame="scene")
     assert th.allclose(got_scene_pos, new_scene_pos, atol=1e-3)
     assert th.allclose(got_scene_ori, new_scene_ori, atol=1e-3)
 
     # Test setting position and orientation in parent frame
     new_parent_pos = th.tensor([-1.0, -2.0, 0.1])
-<<<<<<< HEAD
     new_parent_ori = T.euler2quat(th.tensor([th.pi/6, 0, 0]))
     robot.set_position_orientation(position=new_parent_pos, orientation=new_parent_ori, frame="parent")
     
-=======
-    new_parent_ori = T.euler2quat(th.tensor([th.pi / 6, 0, 0]))
-    robot.set_position_orientation(new_parent_pos, new_parent_ori, frame="parent")
-
->>>>>>> d7ef3fec
     got_parent_pos, got_parent_ori = robot.get_position_orientation(frame="parent")
     assert th.allclose(got_parent_pos, new_parent_pos, atol=1e-3)
     assert th.allclose(got_parent_ori, new_parent_ori, atol=1e-3)
@@ -467,43 +431,26 @@
     new_world_pos = th.tensor([1.0, 2.0, 0.5])
     new_world_ori = T.euler2quat(th.tensor([0, 0, th.pi / 2]))
 
-<<<<<<< HEAD
     robot.set_position_orientation(position=new_world_pos, orientation=new_world_ori)
     
-=======
-    robot.set_position_orientation(new_world_pos, new_world_ori)
-
->>>>>>> d7ef3fec
     got_world_pos, got_world_ori = robot.get_position_orientation()
     assert th.allclose(got_world_pos, new_world_pos, atol=1e-3)
     assert th.allclose(got_world_ori, new_world_ori, atol=1e-3)
 
     # Test setting position and orientation in scene frame
     new_scene_pos = th.tensor([0.5, 1.0, 0.25])
-<<<<<<< HEAD
     new_scene_ori = T.euler2quat(th.tensor([0, th.pi/4, 0]))
     robot.set_position_orientation(position=new_scene_pos, orientation=new_scene_ori, frame="scene")
     
-=======
-    new_scene_ori = T.euler2quat(th.tensor([0, th.pi / 4, 0]))
-    robot.set_position_orientation(new_scene_pos, new_scene_ori, frame="scene")
-
->>>>>>> d7ef3fec
     got_scene_pos, got_scene_ori = robot.get_position_orientation(frame="scene")
     assert th.allclose(got_scene_pos, new_scene_pos, atol=1e-3)
     assert th.allclose(got_scene_ori, new_scene_ori, atol=1e-3)
 
     # Test setting position and orientation in parent frame
     new_parent_pos = th.tensor([-1.0, -2.0, 0.1])
-<<<<<<< HEAD
     new_parent_ori = T.euler2quat(th.tensor([th.pi/6, 0, 0]))
     robot.set_position_orientation(position=new_parent_pos, orientation=new_parent_ori, frame="parent")
     
-=======
-    new_parent_ori = T.euler2quat(th.tensor([th.pi / 6, 0, 0]))
-    robot.set_position_orientation(new_parent_pos, new_parent_ori, frame="parent")
-
->>>>>>> d7ef3fec
     got_parent_pos, got_parent_ori = robot.get_position_orientation(frame="parent")
     assert th.allclose(got_parent_pos, new_parent_pos, atol=1e-3)
     assert th.allclose(got_parent_ori, new_parent_ori, atol=1e-3)
@@ -525,45 +472,27 @@
 
     # Test setting position and orientation in world frame
     new_world_pos = th.tensor([1.0, 2.0, 0.5])
-<<<<<<< HEAD
     new_world_ori = T.euler2quat(th.tensor([0, 0, th.pi/2]))
     robot.set_position_orientation(position=new_world_pos, orientation=new_world_ori)
     
-=======
-    new_world_ori = T.euler2quat(th.tensor([0, 0, th.pi / 2]))
-    robot.set_position_orientation(new_world_pos, new_world_ori)
-
->>>>>>> d7ef3fec
     got_world_pos, got_world_ori = robot.get_position_orientation()
     assert th.allclose(got_world_pos, new_world_pos, atol=1e-3)
     assert th.allclose(got_world_ori, new_world_ori, atol=1e-3)
 
     # Test setting position and orientation in scene frame
     new_scene_pos = th.tensor([0.5, 1.0, 0.25])
-<<<<<<< HEAD
     new_scene_ori = T.euler2quat(th.tensor([0, th.pi/4, 0]))
     robot.set_position_orientation(position=new_scene_pos, orientation=new_scene_ori, frame="scene")
     
-=======
-    new_scene_ori = T.euler2quat(th.tensor([0, th.pi / 4, 0]))
-    robot.set_position_orientation(new_scene_pos, new_scene_ori, frame="scene")
-
->>>>>>> d7ef3fec
     got_scene_pos, got_scene_ori = robot.get_position_orientation(frame="scene")
     assert th.allclose(got_scene_pos, new_scene_pos, atol=1e-3)
     assert th.allclose(got_scene_ori, new_scene_ori, atol=1e-3)
 
     # Test setting position and orientation in parent frame
     new_parent_pos = th.tensor([-1.0, -2.0, 0.1])
-<<<<<<< HEAD
     new_parent_ori = T.euler2quat(th.tensor([th.pi/6, 0, 0]))
     robot.set_position_orientation(position=new_parent_pos, orientation=new_parent_ori, frame="parent")
     
-=======
-    new_parent_ori = T.euler2quat(th.tensor([th.pi / 6, 0, 0]))
-    robot.set_position_orientation(new_parent_pos, new_parent_ori, frame="parent")
-
->>>>>>> d7ef3fec
     got_parent_pos, got_parent_ori = robot.get_position_orientation(frame="parent")
     assert th.allclose(got_parent_pos, new_parent_pos, atol=1e-3)
     assert th.allclose(got_parent_ori, new_parent_ori, atol=1e-3)
@@ -571,11 +500,4 @@
     # Verify that world frame position/orientation has changed after setting in parent frame
     got_world_pos, got_world_ori = robot.get_position_orientation()
     assert not th.allclose(got_world_pos, new_world_pos, atol=1e-3)
-<<<<<<< HEAD
-    assert not th.allclose(got_world_ori, new_world_ori, atol=1e-3)
-
-if __name__ == "__main__":
-    test_tiago_getter()
-=======
-    assert not th.allclose(got_world_ori, new_world_ori, atol=1e-3)
->>>>>>> d7ef3fec
+    assert not th.allclose(got_world_ori, new_world_ori, atol=1e-3)