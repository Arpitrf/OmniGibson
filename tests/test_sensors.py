import math

import pytest
import torch as th
from utils import SYSTEM_EXAMPLES, og_test, place_obj_on_floor_plane

import omnigibson as og
import omnigibson.utils.transform_utils as T
from omnigibson.sensors import VisionSensor


@og_test
def test_seg(env):
    breakfast_table = env.scene.object_registry("name", "breakfast_table")
    dishtowel = env.scene.object_registry("name", "dishtowel")
    robot = env.scene.robots[0]
    place_obj_on_floor_plane(breakfast_table)
    dishtowel.set_position_orientation([-0.4, 0.0, 0.55], [0, 0, 0, 1])
    robot.set_position_orientation([0, 0.8, 0.0], T.euler2quat([0, 0, -math.pi / 2]))
    robot.reset()

    systems = [env.scene.get_system(system_name) for system_name in SYSTEM_EXAMPLES.keys()]
    for i, system in enumerate(systems):
        # Sample two particles for each system
        pos = th.tensor([-0.2 + i * 0.2, 0, 0.55])
        if env.scene.is_physical_particle_system(system_name=system.name):
<<<<<<< HEAD
            system.generate_particles(scene=env.scene, positions=[pos, pos + th.tensor([0.1, 0.0, 0.0])])
=======
            system.generate_particles(positions=[pos, pos + np.array([0.1, 0.0, 0.0])])
>>>>>>> 315e3b59
        else:
            if system.get_group_name(breakfast_table) not in system.groups:
                system.create_attachment_group(breakfast_table)
            system.generate_group_particles(
                group=system.get_group_name(breakfast_table),
                positions=th.tensor([pos, pos + th.tensor([0.1, 0.0, 0.0])]),
                link_prim_paths=[breakfast_table.root_link.prim_path],
            )

    og.sim.step()
    for _ in range(3):
        og.sim.render()

    sensors = [s for s in robot.sensors.values() if isinstance(s, VisionSensor)]
    assert len(sensors) > 0
    vision_sensor = sensors[0]
    all_observation, all_info = vision_sensor.get_obs()

    seg_semantic = all_observation["seg_semantic"]
    seg_semantic_info = all_info["seg_semantic"]
    assert set(th.unique(seg_semantic)) == set(seg_semantic_info.keys())
    expected_dict = {
        335706086: "diced__apple",
        825831922: "floors",
        884110082: "stain",
        1949122937: "breakfast_table",
        2814990211: "agent",
        3051938632: "white_rice",
        3330677804: "water",
        4207839377: "dishtowel",
    }
    assert set(seg_semantic_info.values()) == set(expected_dict.values())

    seg_instance = all_observation["seg_instance"]
    seg_instance_info = all_info["seg_instance"]
    assert set(th.unique(seg_instance)) == set(seg_instance_info.keys())
    expected_dict = {
        2: "robot0",
        3: "groundPlane",
        4: "dishtowel",
        5: "breakfast_table",
        6: "stain",
        7: "water",
        8: "white_rice",
        9: "diced__apple",
    }
    assert set(seg_instance_info.values()) == set(expected_dict.values())

    seg_instance_id = all_observation["seg_instance_id"]
    seg_instance_id_info = all_info["seg_instance_id"]
    assert set(th.unique(seg_instance_id)) == set(seg_instance_id_info.keys())
    expected_dict = {
        3: "/World/robot0/gripper_link/visuals",
        4: "/World/robot0/wrist_roll_link/visuals",
        5: "/World/robot0/forearm_roll_link/visuals",
        6: "/World/robot0/wrist_flex_link/visuals",
        8: "/World/groundPlane/geom",
        9: "/World/dishtowel/base_link_cloth",
        10: "/World/robot0/r_gripper_finger_link/visuals",
        11: "/World/robot0/l_gripper_finger_link/visuals",
        12: "/World/breakfast_table/base_link/visuals",
        13: "stain",
        14: "white_rice",
        15: "diced__apple",
        16: "water",
    }
    # Temporarily disable this test because og_assets are outdated on CI machines
    # assert set(seg_instance_id_info.values()) == set(expected_dict.values())


def test_clear_sim():
    og.clear()<|MERGE_RESOLUTION|>--- conflicted
+++ resolved
@@ -24,11 +24,7 @@
         # Sample two particles for each system
         pos = th.tensor([-0.2 + i * 0.2, 0, 0.55])
         if env.scene.is_physical_particle_system(system_name=system.name):
-<<<<<<< HEAD
-            system.generate_particles(scene=env.scene, positions=[pos, pos + th.tensor([0.1, 0.0, 0.0])])
-=======
-            system.generate_particles(positions=[pos, pos + np.array([0.1, 0.0, 0.0])])
->>>>>>> 315e3b59
+            system.generate_particles(positions=[pos, pos + th.tensor([0.1, 0.0, 0.0])])
         else:
             if system.get_group_name(breakfast_table) not in system.groups:
                 system.create_attachment_group(breakfast_table)
