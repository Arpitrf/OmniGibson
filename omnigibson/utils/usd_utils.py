import collections
import itertools
import math
import os
import re
from collections.abc import Iterable
from typing import Literal

import torch as th
import trimesh

import omnigibson as og
import omnigibson.lazy as lazy
import omnigibson.utils.transform_utils as T
from omnigibson.macros import gm
from omnigibson.utils.constants import PRIMITIVE_MESH_TYPES, JointType, PrimType
from omnigibson.utils.numpy_utils import vtarray_to_torch
from omnigibson.utils.python_utils import assert_valid_key
from omnigibson.utils.ui_utils import create_module_logger, suppress_omni_log

# Create module logger
log = create_module_logger(module_name=__name__)


def array_to_vtarray(arr, element_type):
    """
    Converts array @arr into a Vt-typed array, where each individual element of type @element_type.

    Args:
        arr (n-array): An array of values. Can be, e.g., a list, or numpy array
        element_type (type): Per-element type to convert the elements from @arr into.
            Valid options are keys of GF_TO_VT_MAPPING

    Returns:
        Vt.Array: Vt-typed array, of specified type corresponding to @element_type
    """
    GF_TO_VT_MAPPING = {
        lazy.pxr.Gf.Vec3d: lazy.pxr.Vt.Vec3dArray,
        lazy.pxr.Gf.Vec3f: lazy.pxr.Vt.Vec3fArray,
        lazy.pxr.Gf.Vec3h: lazy.pxr.Vt.Vec3hArray,
        lazy.pxr.Gf.Quatd: lazy.pxr.Vt.QuatdArray,
        lazy.pxr.Gf.Quatf: lazy.pxr.Vt.QuatfArray,
        lazy.pxr.Gf.Quath: lazy.pxr.Vt.QuathArray,
        int: lazy.pxr.Vt.IntArray,
        float: lazy.pxr.Vt.FloatArray,
        bool: lazy.pxr.Vt.BoolArray,
        str: lazy.pxr.Vt.StringArray,
        chr: lazy.pxr.Vt.CharArray,
    }

    # Make sure array type is valid
    assert_valid_key(key=element_type, valid_keys=GF_TO_VT_MAPPING, name="array element type")

    # Construct list of values
    arr_list = []

    # Check first to see if elements are vectors or not. If this is an iterable value that is not a string,
    # then this is a vector and we have to map it to the correct type via *
    is_vec_element = (isinstance(arr[0], Iterable)) and (not isinstance(arr[0], str))

    # Loop over array and set values
    for ele in arr:
        arr_list.append(element_type(*ele) if is_vec_element else ele)

    return GF_TO_VT_MAPPING[element_type](arr_list)


def get_prim_nested_children(prim):
    """
    Grabs all nested prims starting from root @prim via depth-first-search

    Args:
        prim (Usd.Prim): root prim from which to search for nested children prims

    Returns:
        list of Usd.Prim: nested prims
    """
    prims = []
    for child in lazy.omni.isaac.core.utils.prims.get_prim_children(prim):
        prims.append(child)
        prims += get_prim_nested_children(prim=child)

    return prims


def create_joint(
    prim_path,
    joint_type,
    body0=None,
    body1=None,
    enabled=True,
    joint_frame_in_parent_frame_pos=None,
    joint_frame_in_parent_frame_quat=None,
    joint_frame_in_child_frame_pos=None,
    joint_frame_in_child_frame_quat=None,
    break_force=None,
    break_torque=None,
):
    """
    Creates a joint between @body0 and @body1 of specified type @joint_type

    Args:
        prim_path (str): absolute path to where the joint will be created
        joint_type (str or JointType): type of joint to create. Valid options are:
            "FixedJoint", "Joint", "PrismaticJoint", "RevoluteJoint", "SphericalJoint"
                        (equivalently, one of JointType)
        body0 (str or None): absolute path to the first body's prim. At least @body0 or @body1 must be specified.
        body1 (str or None): absolute path to the second body's prim. At least @body0 or @body1 must be specified.
        enabled (bool): whether to enable this joint or not.
        joint_frame_in_parent_frame_pos (th.tensor or None): relative position of the joint frame to the parent frame (body0).
        joint_frame_in_parent_frame_quat (th.tensor or None): relative orientation of the joint frame to the parent frame (body0).
        joint_frame_in_child_frame_pos (th.tensor or None): relative position of the joint frame to the child frame (body1).
        joint_frame_in_child_frame_quat (th.tensor or None): relative orientation of the joint frame to the child frame (body1).
        break_force (float or None): break force for linear dofs, unit is Newton.
        break_torque (float or None): break torque for angular dofs, unit is Newton-meter.

    Returns:
        Usd.Prim: Created joint prim
    """
    # Make sure we have valid joint_type
    assert JointType.is_valid(joint_type=joint_type), f"Invalid joint specified for creation: {joint_type}"

    # Make sure at least body0 or body1 is specified
    assert (
        body0 is not None or body1 is not None
    ), f"At least either body0 or body1 must be specified when creating a joint!"

    # Create the joint
    joint = getattr(lazy.pxr.UsdPhysics, joint_type).Define(og.sim.stage, prim_path)

    # Possibly add body0, body1 targets
    if body0 is not None:
        assert lazy.omni.isaac.core.utils.prims.is_prim_path_valid(body0), f"Invalid body0 path specified: {body0}"
        joint.GetBody0Rel().SetTargets([lazy.pxr.Sdf.Path(body0)])
    if body1 is not None:
        assert lazy.omni.isaac.core.utils.prims.is_prim_path_valid(body1), f"Invalid body1 path specified: {body1}"
        joint.GetBody1Rel().SetTargets([lazy.pxr.Sdf.Path(body1)])

    # Get the prim pointed to at this path
    joint_prim = lazy.omni.isaac.core.utils.prims.get_prim_at_path(prim_path)

    # Apply joint API interface
    lazy.pxr.PhysxSchema.PhysxJointAPI.Apply(joint_prim)

    # We need to step rendering once to auto-fill the local pose before overwriting it.
    # Note that for some reason, if multi_gpu is used, this line will crash if create_joint is called during on_contact
    # callback, e.g. when an attachment joint is being created due to contacts.
    og.sim.render()

    if joint_frame_in_parent_frame_pos is not None:
        joint_prim.GetAttribute("physics:localPos0").Set(lazy.pxr.Gf.Vec3f(*joint_frame_in_parent_frame_pos.tolist()))
    if joint_frame_in_parent_frame_quat is not None:
        joint_prim.GetAttribute("physics:localRot0").Set(
            lazy.pxr.Gf.Quatf(*joint_frame_in_parent_frame_quat[[3, 0, 1, 2]].tolist())
        )
    if joint_frame_in_child_frame_pos is not None:
        joint_prim.GetAttribute("physics:localPos1").Set(lazy.pxr.Gf.Vec3f(*joint_frame_in_child_frame_pos.tolist()))
    if joint_frame_in_child_frame_quat is not None:
        joint_prim.GetAttribute("physics:localRot1").Set(
            lazy.pxr.Gf.Quatf(*joint_frame_in_child_frame_quat[[3, 0, 1, 2]].tolist())
        )

    if break_force is not None:
        joint_prim.GetAttribute("physics:breakForce").Set(break_force)
    if break_torque is not None:
        joint_prim.GetAttribute("physics:breakTorque").Set(break_torque)

    # Possibly (un-/)enable this joint
    joint_prim.GetAttribute("physics:jointEnabled").Set(enabled)

    # We update the simulation now without stepping physics if sim is playing so we can bypass the snapping warning from PhysicsUSD
    if og.sim.is_playing():
        with suppress_omni_log(channels=["omni.physx.plugin"]):
            og.sim.pi.update_simulation(elapsedStep=0, currentTime=og.sim.current_time)

    # Return this joint
    return joint_prim


class RigidContactAPIImpl:
    """
    Class containing class methods to aggregate rigid body contacts across all rigid bodies in the simulator
    """

    def __init__(self):
        self._PATH_TO_SCENE_IDX = dict()

        # Dictionary mapping rigid body prim path to corresponding index in the contact view matrix
        self._PATH_TO_ROW_IDX = dict()
        self._PATH_TO_COL_IDX = dict()

        # Numpy array of rigid body prim paths where its array index directly corresponds to the corresponding
        # index in the contact view matrix
        self._ROW_IDX_TO_PATH = dict()
        self._COL_IDX_TO_PATH = dict()

        # Contact view for generating contact matrices at each timestep
        self._CONTACT_VIEW = dict()

        # Current aggregated contacts over all rigid bodies at the current timestep. Shape: (N, N, 3)
        self._CONTACT_MATRIX = dict()

        # Current contact data cache containing forces, points, normals, separations, contact_counts, start_indices
        self._CONTACT_DATA = dict()

        # Current cache, mapping 2-tuple (prim_paths_a, prim_paths_b) to contact values
        self._CONTACT_CACHE = None

    @classmethod
    def get_row_filters(cls):
        return [f"/World/scene_{i}/*/*" for i in range(len(og.sim.scenes))]

    @classmethod
    def get_column_filters(cls):
        filters = dict()
        for scene_idx, scene in enumerate(og.sim.scenes):
            filters[scene_idx] = []
            for obj in scene.objects:
                if obj.prim_type == PrimType.RIGID:
                    for link in obj.links.values():
                        if not link.kinematic_only:
                            filters[scene_idx].append(link.prim_path)

        return filters

    @classmethod
    def get_max_contact_data_count(cls):
        return 0

    def initialize_view(self):
        """
        Initializes the rigid contact view. Note: Can only be done when sim is playing!
        """
        assert og.sim.is_playing(), "Cannot create rigid contact view while sim is not playing!"

        # Compile deterministic mapping from rigid body path to idx
        # Note that omni's ordering is based on the top-down object ordering path on the USD stage, which coincidentally
        # matches the same ordering we store objects in our registry. So the mapping we generate from our registry
        # mapping aligns with omni's ordering!
        column_filters = self.get_column_filters()
        for scene_idx, filters in column_filters.items():
            self._PATH_TO_COL_IDX[scene_idx] = dict()
            for i, link_path in enumerate(filters):
                self._PATH_TO_COL_IDX[scene_idx][link_path] = i
                self._PATH_TO_SCENE_IDX[link_path] = scene_idx

        # If there are no valid objects, clear the view and terminate early
        if len(column_filters) == 0:
            self._CONTACT_VIEW = dict()
            return

        # Get the row filters too
        row_filters = self.get_row_filters()

        # Generate rigid body view, making sure to update the simulation first (without physics) so that the physx
        # backend is synchronized with any newly added objects
        # We also suppress the omni tensor plugin from giving warnings we expect
        og.sim.pi.update_simulation(elapsedStep=0, currentTime=og.sim.current_time)
        with suppress_omni_log(channels=["omni.physx.tensors.plugin"]):
            for scene_idx, _ in enumerate(og.sim.scenes):
                # TODO: How to make this work with the floor plane?
                # If there are no collidable objects in the scene, skip.
                if len(column_filters[scene_idx]) == 0:
                    continue

                self._CONTACT_VIEW[scene_idx] = og.sim.physics_sim_view.create_rigid_contact_view(
                    pattern=row_filters[scene_idx],
                    filter_patterns=column_filters[scene_idx],
                    max_contact_data_count=self.get_max_contact_data_count(),
                )

                self._PATH_TO_ROW_IDX[scene_idx] = {
                    path: i for i, path in enumerate(self._CONTACT_VIEW[scene_idx].sensor_paths)
                }

                self._ROW_IDX_TO_PATH[scene_idx] = list(self._PATH_TO_ROW_IDX[scene_idx].keys())
                self._COL_IDX_TO_PATH[scene_idx] = list(self._PATH_TO_COL_IDX[scene_idx].keys())

        # Sanity check generated view -- this should generate square matrices of shape (N, N, 3)
        # n_bodies = len(cls._PATH_TO_COL_IDX)
        # assert cls._CONTACT_VIEW.filter_count == n_bodies, \
        #     f"Got unexpected contact view shape. Expected: (N, {n_bodies}); " \
        #     f"got: (N, {cls._CONTACT_VIEW.filter_count})"

    def get_scene_idx(self, prim_path):
        """
        Returns:
            int: scene idx for the rigid body defined by @prim_path
        """
        return self._PATH_TO_SCENE_IDX[prim_path]

    def get_body_row_idx(self, prim_path):
        """
        Returns:
            int: row idx assigned to the rigid body defined by @prim_path
        """
        scene_idx = self._PATH_TO_SCENE_IDX[prim_path]
        return scene_idx, self._PATH_TO_ROW_IDX[scene_idx][prim_path]

    def get_body_col_idx(self, prim_path):
        """
        Returns:
            int: col idx assigned to the rigid body defined by @prim_path
        """
        scene_idx = self._PATH_TO_SCENE_IDX[prim_path]
        return scene_idx, self._PATH_TO_COL_IDX[scene_idx][prim_path]

    def get_row_idx_prim_path(self, scene_idx, idx):
        """
        Returns:
            str: @prim_path corresponding to the row idx @idx in the contact matrix
        """
        return self._ROW_IDX_TO_PATH[scene_idx][idx]

    def get_col_idx_prim_path(self, scene_idx, idx):
        """
        Returns:
            str: @prim_path corresponding to the column idx @idx in the contact matrix
        """
        return self._COL_IDX_TO_PATH[scene_idx][idx]

    def get_all_impulses(self, scene_idx):
        """
        Grab all impulses at the current timestep

        Returns:
            n-array: (N, M, 3) impulse array defining current impulses between all N contact-sensor enabled rigid bodies
                in the simulator and M tracked rigid bodies
        """
        # Generate the contact matrix if it doesn't already exist
        if scene_idx not in self._CONTACT_MATRIX:
            self._CONTACT_MATRIX[scene_idx] = self._CONTACT_VIEW[scene_idx].get_contact_force_matrix(dt=1.0)

        return self._CONTACT_MATRIX[scene_idx]

    def get_impulses(self, prim_paths_a, prim_paths_b):
        """
        Grabs the matrix representing all impulse forces between rigid prims from @prim_paths_a and
        rigid prims from @prim_paths_b

        Args:
            prim_paths_a (list of str): Rigid body prim path(s) with which to grab contact impulses against
                any of the rigid body prim path(s) defined by @prim_paths_b
            prim_paths_b (list of str): Rigid body prim path(s) with which to grab contact impulses against
                any of the rigid body prim path(s) defined by @prim_paths_a

        Returns:
            n-array: (N, M, 3) impulse array defining current impulses between N bodies from @prim_paths_a and M bodies
                from @prim_paths_b
        """
        # Compute subset of matrix and return
        scene_idx = self._PATH_TO_SCENE_IDX[prim_paths_a[0]]
        idxs_a = [self._PATH_TO_ROW_IDX[scene_idx][path] for path in prim_paths_a]
        idxs_b = [self._PATH_TO_COL_IDX[scene_idx][path] for path in prim_paths_b]
        return self.get_all_impulses(scene_idx)[idxs_a][:, idxs_b]

    def get_contact_pairs(self, scene_idx, row_prim_paths=None, column_prim_paths=None):
        """Get pairs of prim paths that are in contact."""
        impulses = th.norm(self.get_all_impulses(scene_idx), dim=-1)
        assert impulses.ndim == 2, f"Impulse matrix should be 2D, found shape {impulses.shape}"
        interesting_col_paths = [
            p for p in self._PATH_TO_COL_IDX[scene_idx].keys() if column_prim_paths is None or p in column_prim_paths
        ]
        interesting_columns = [list(GripperRigidContactAPI.get_body_col_idx(pp))[1] for pp in interesting_col_paths]

        # Get the interesting-columns from the impulse matrix
        interesting_impulse_columns = impulses[:, interesting_columns]
        assert (
            interesting_impulse_columns.ndim == 2
        ), f"Impulse matrix should be 2D, found shape {interesting_impulse_columns.shape}"
        interesting_row_idxes = th.nonzero(th.any(interesting_impulse_columns > 0, dim=1)).flatten()
        interesting_row_paths = [
            GripperRigidContactAPI.get_row_idx_prim_path(scene_idx, i) for i in interesting_row_idxes
        ]

        # Filter out idxes by whether or not the row path is in the row prim paths list
        if row_prim_paths is not None:
            interesting_row_idxes, interesting_row_paths = zip(
                *[(i, p) for i, p in zip(interesting_row_idxes, interesting_row_paths) if p in row_prim_paths]
            )
            interesting_row_idxes = th.tensor(list(interesting_row_idxes))

        # Get the full interesting section of the impulse matrix
        interesting_impulses = interesting_impulse_columns[interesting_row_idxes]
        assert interesting_impulses.ndim == 2, f"Impulse matrix should be 2D, found shape {interesting_impulses.shape}"

        # Early return if not in contact.
        if not th.any(interesting_impulses > 0):
            return set()

        # Get all of the (row, col) pairs where the impulse is greater than 0
        return {
            (interesting_row_paths[row], interesting_col_paths[col])
            for row, col in th.nonzero(interesting_impulses > 0, as_tuple=True)
        }

    def get_contact_data(self, scene_idx, row_prim_paths=None, column_prim_paths=None):
        # First check if the object has any contacts
        impulses = self.get_all_impulses(scene_idx)
        row_idx = (
            list(range(impulses.shape[0]))
            if row_prim_paths is None
            else [self.get_body_row_idx(path)[1] for path in row_prim_paths]
        )
        col_idx = (
            list(range(impulses.shape[1]))
            if column_prim_paths is None
            else [self.get_body_col_idx(path)[1] for path in column_prim_paths]
        )
        relevant_impulses = impulses[row_idx][:, col_idx]
        if not th.any(relevant_impulses > 0):
            return []

        # Get the contact data
        if scene_idx not in self._CONTACT_DATA:
            self._CONTACT_DATA[scene_idx] = self._CONTACT_VIEW[scene_idx].get_contact_data(dt=1.0)

        # Get the contact data for this prim
        forces, points, normals, separations, contact_counts, start_indices = self._CONTACT_DATA[scene_idx]

        # Assert that one of two things is true: either the prim count and contact count are equal,
        # in which case we can zip them together, or the prim count is 1, in which case we can just
        # repeat the single prim data for all contacts. Otherwise, it is not clear which contacts are
        # happening between which two objects, so we return no contacts while printing an error.
        contacts = []
        for row in row_idx:
            row_prim_path = self.get_row_idx_prim_path(scene_idx, row)
            for col in col_idx:
                if contact_counts[row, col] == 0:
                    continue
                col_prim_path = self.get_col_idx_prim_path(scene_idx, col)
                start_idx = start_indices[row, col]
                end_idx = start_idx + contact_counts[row, col]
                if start_idx >= len(forces):
                    log.warning(
                        f"Contact data for prim {row_prim_path} and "
                        f"{col_prim_path} is missing because there are too many contacts!"
                    )
                    continue
                if end_idx > len(forces):
                    log.warning(
                        f"Contact data for prim {row_prim_path} and "
                        f"{col_prim_path} is partial because there are too many contacts!"
                    )
                    continue
                contacts.extend(
                    zip(
                        itertools.repeat(row_prim_path),
                        itertools.repeat(col_prim_path),
                        forces[start_idx:end_idx],
                        points[start_idx:end_idx],
                        normals[start_idx:end_idx],
                        separations[start_idx:end_idx],
                    )
                )

        return contacts

    def in_contact(self, prim_paths_a, prim_paths_b):
        """
        Check if any rigid prim from @prim_paths_a is in contact with any rigid prim from @prim_paths_b

        Args:
            prim_paths_a (list of str): Rigid body prim path(s) with which to check contact against any of the rigid
                body prim path(s) defined by @prim_paths_b
            prim_paths_b (list of str): Rigid body prim path(s) with which to check contact against any of the rigid
                body prim path(s) defined by @prim_paths_a

        Returns:
            bool: Whether any body from @prim_paths_a is in contact with any body from @prim_paths_b
        """
        # Check if the contact tuple already exists in the cache; if so, return the value
        key = (tuple(prim_paths_a), tuple(prim_paths_b))
        if key not in self._CONTACT_CACHE:
            # In contact if any of the matrix values representing the interaction between the two groups is non-zero
            self._CONTACT_CACHE[key] = th.any(self.get_impulses(prim_paths_a=prim_paths_a, prim_paths_b=prim_paths_b))
        return self._CONTACT_CACHE[key]

    def clear(self):
        """
        Clears the internal contact matrix and cache
        """
        self._CONTACT_MATRIX = dict()
        self._CONTACT_DATA = dict()
        self._CONTACT_CACHE = dict()


# Instantiate the RigidContactAPI
RigidContactAPI = RigidContactAPIImpl()


class GripperRigidContactAPIImpl(RigidContactAPIImpl):
    @classmethod
    def get_column_filters(cls):
        from omnigibson.robots.manipulation_robot import ManipulationRobot

        filters = dict()
        for scene_idx, scene in enumerate(og.sim.scenes):
            filters[scene_idx] = []
            for robot in scene.robots:
                if isinstance(robot, ManipulationRobot):
                    filters[scene_idx].extend(link.prim_path for links in robot.finger_links.values() for link in links)

        return filters

    @classmethod
    def get_max_contact_data_count(cls):
        # 2x per finger link, to be safe.
        # 2 here is not the finger count, it's the number of items we will record contacts with, per finger.
        # e.g. it's N such that if the finger is touching more than N items at once, only the first N are recorded.
        # This number should very rarely go above 2.
        return len(cls.get_column_filters()[0]) * 2


# Instantiate the GripperRigidContactAPI
GripperRigidContactAPI = GripperRigidContactAPIImpl()


class CollisionAPI:
    """
    Class containing class methods to facilitate collision handling, e.g. collision groups
    """

    ACTIVE_COLLISION_GROUPS = dict()

    @classmethod
    def create_collision_group(cls, col_group, filter_self_collisions=False):
        """
        Creates a new collision group with name @col_group

        Args:
            col_group (str): Name of the collision group to create
            filter_self_collisions (bool): Whether to ignore self-collisions within the group. Default is False
        """
        # Can only be done when sim is stopped
        assert og.sim is None or og.sim.is_stopped(), "Cannot create a collision group unless og.sim is stopped!"

        # Make sure the group doesn't already exist
        assert (
            col_group not in cls.ACTIVE_COLLISION_GROUPS
        ), f"Cannot create collision group {col_group} because it already exists!"

        # Create the group
        col_group_prim_path = f"/World/collision_groups/{col_group}"
        group = lazy.pxr.UsdPhysics.CollisionGroup.Define(og.sim.stage, col_group_prim_path)
        if filter_self_collisions:
            # Do not collide with self
            group.GetFilteredGroupsRel().AddTarget(col_group_prim_path)
        cls.ACTIVE_COLLISION_GROUPS[col_group] = group

    @classmethod
    def add_to_collision_group(cls, col_group, prim_path):
        """
        Adds the prim and all nested prims specified by @prim_path to the global collision group @col_group. If @col_group
        does not exist, then it will either be created if @create_if_not_exist is True, otherwise will raise an Error.
        Args:
            col_group (str): Name of the collision group to assign the prim at @prim_path to
            prim_path (str): Prim (and all nested prims) to assign to this @col_group
        """
        # Make sure collision group exists
        assert (
            col_group in cls.ACTIVE_COLLISION_GROUPS
        ), f"Cannot add to collision group {col_group} because it does not exist!"

        # Add this prim to the collision group
        cls.ACTIVE_COLLISION_GROUPS[col_group].GetCollidersCollectionAPI().GetIncludesRel().AddTarget(prim_path)

    @classmethod
    def add_group_filter(cls, col_group, filter_group):
        """
        Adds a new group filter for group @col_group, filtering all collision with group @filter_group
        Args:
            col_group (str): Name of the collision group which will have a new filter group added
            filter_group (str): Name of the group that should be filtered
        """
        # Make sure the group doesn't already exist
        for group_name in (col_group, filter_group):
            assert group_name in cls.ACTIVE_COLLISION_GROUPS, (
                f"Cannot add group filter {filter_group} to collision group {col_group} because at least one group "
                f"does not exist!"
            )

        # Grab the group, and add the filter
        filter_group_prim_path = f"/World/collision_groups/{filter_group}"
        group = cls.ACTIVE_COLLISION_GROUPS[col_group]
        group.GetFilteredGroupsRel().AddTarget(filter_group_prim_path)

    @classmethod
    def clear(cls):
        """
        Clears the internal state of this CollisionAPI
        """
        # Remove all the collision group prims
        for col_group_prim in cls.ACTIVE_COLLISION_GROUPS.values():
            og.sim.stage.RemovePrim(col_group_prim.GetPath().pathString)

        # Remove the collision groups tree
        og.sim.stage.RemovePrim("/World/collision_groups")

        # Clear the dictionary
        cls.ACTIVE_COLLISION_GROUPS = {}


class FlatcacheAPI:
    """
    Monolithic class for leveraging functionality meant to be used EXCLUSIVELY with flatcache.
    """

    # Modified prims since transition from sim being stopped to sim being played occurred
    # This should get cleared every time og.sim.stop() gets called
    MODIFIED_PRIMS = set()

    @classmethod
    def sync_raw_object_transforms_in_usd(cls, prim):
        """
        Manually synchronizes the per-link local raw transforms per-joint raw states from entity prim @prim using
        dynamic control interface as the ground truth.

        NOTE: This slightly abuses the dynamic control - usd integration, and should ONLY be used if flatcache
        is active, since the USD is not R/W at runtime and so we can write directly to child link poses on the USD
        without breaking the simulation!

        Args:
            prim (EntityPrim): prim whose owned links and joints should have their raw local states updated to match the
                "true" values found from the dynamic control interface
        """
        # Make sure flatcache is enabled -- this should NEVER be called otherwise!!
        assert gm.ENABLE_FLATCACHE, "Syncing raw object transforms should only occur if flatcache is being used!"

        # We're somewhat abusing low-level dynamic control - physx - usd integration, but we (supposedly) know
        # what we're doing so we suppress logging so we don't see any error messages :D
        with suppress_omni_log(["omni.physx.plugin"]):
            # Import here to avoid circular imports
            from omnigibson.prims.xform_prim import XFormPrim

            # 1. For every link, update its xformOp properties based on the delta_tf between object frame and link frame
            obj_pos, obj_quat = XFormPrim.get_position_orientation(prim, frame="parent")
            for link in prim.links.values():
                rel_pos, rel_quat = T.relative_pose_transform(*link.get_position_orientation(), obj_pos, obj_quat)
                XFormPrim.set_position_orientation(link, position=rel_pos, orientation=rel_quat, frame="parent")
            # 2. For every joint, update its linear / angular joint state
            if prim.n_joints > 0:
                joints_pos = prim.get_joint_positions()
                for joint, joint_pos in zip(prim.joints.values(), joints_pos):
                    state_name = "linear" if joint.joint_type == JointType.JOINT_PRISMATIC else "angular"
                    joint_pos = (
                        joint_pos if joint.joint_type == JointType.JOINT_PRISMATIC else joint_pos * 180.0 / math.pi
                    )
                    joint.set_attribute(f"state:{state_name}:physics:position", float(joint_pos))

            # Update the simulation without taking any time
            # This is needed because physx complains that we're manually writing to child links' poses, and will
            # subsequently not respect any additional writes to the object pose before an additional step is taken.
            # So we take a "zero" length step so that any additional writes to the object's pose at the current
            # timestep are respected
            og.sim.pi.update_simulation(elapsedStep=0, currentTime=og.sim.current_time)

        # Add this prim to the set of modified prims
        cls.MODIFIED_PRIMS.add(prim)

    @classmethod
    def reset_raw_object_transforms_in_usd(cls, prim):
        """
        Manually resets the per-link local raw transforms and per-joint raw states from entity prim @prim to be zero.

        NOTE: This slightly abuses the dynamic control - usd integration, and should ONLY be used if flatcache
        is active, since the USD is not R/W at runtime and so we can write directly to child link poses on the USD
        without breaking the simulation!

        Args:
            prim (EntityPrim): prim whose owned links and joints should have their local values reset to be zero
        """
        # Make sure flatcache is enabled -- this should NEVER be called otherwise!!
        assert gm.ENABLE_FLATCACHE, "Resetting raw object transforms should only occur if flatcache is being used!"

        # We're somewhat abusing low-level dynamic control - physx - usd integration, but we (supposedly) know
        # what we're doing so we suppress logging so we don't see any error messages :D
        with suppress_omni_log(["omni.physx.plugin"]):
            # Import here to avoid circular imports
            from omnigibson.prims.xform_prim import XFormPrim

            # 1. For every link, update its xformOp properties to be 0
            for link in prim.links.values():
                XFormPrim.set_position_orientation(link, position=th.zeros(3), orientation=th.tensor([0, 0, 0, 1.0]), frame="parent")
            # 2. For every joint, update its linear / angular joint state to be 0
            if prim.n_joints > 0:
                for joint in prim.joints.values():
                    state_name = "linear" if joint.joint_type == JointType.JOINT_PRISMATIC else "angular"
                    joint.set_attribute(f"state:{state_name}:physics:position", 0.0)

            # Update the simulation without taking any time
            # This is needed because physx complains that we're manually writing to child links' poses, and will
            # subsequently not respect any additional writes to the object pose before an additional step is taken.
            # So we take a "zero" length step so that any additional writes to the object's pose at the current
            # timestep are respected
            og.sim.pi.update_simulation(elapsedStep=0, currentTime=og.sim.current_time)

    @classmethod
    def reset(cls):
        """
        Resets the internal state of this FlatcacheAPI.This should only occur when the simulator is stopped
        """
        # For any prim transforms that were manually updated, we need to restore their original transforms
        for prim in cls.MODIFIED_PRIMS:
            cls.reset_raw_object_transforms_in_usd(prim)
        cls.MODIFIED_PRIMS = set()


class PoseAPI:
    """
    This is a singleton class for getting world poses.
    Whenever we directly set the pose of a prim, we should call PoseAPI.invalidate().
    After that, if we need to access the pose of a prim without stepping physics,
    this class will refresh the poses by syncing across USD-fabric-PhysX depending on the flatcache setting.
    """

    VALID = False

    # Dictionary mapping prim path to fabric prim
    PRIMS = dict()

    @classmethod
    def clear(cls):
        cls.PRIMS = dict()

    @classmethod
    def invalidate(cls):
        cls.VALID = False

    @classmethod
    def mark_valid(cls):
        cls.VALID = True

    @classmethod
    def _refresh(cls):
        if og.sim is not None and not cls.VALID:
            # when flatcache is on
            if og.sim._physx_fabric_interface:
                # no time step is taken here
                og.sim._physx_fabric_interface.update(og.sim.get_physics_dt(), og.sim.current_time)
            # when flatcache is off
            else:
                # no time step is taken here
                og.sim.psi.fetch_results()
            cls.mark_valid()

    @classmethod
    def get_world_pose(cls, prim_path):
        """
        Gets pose of the prim object with respect to the world frame 
        Args:
            Prim_path: the path of the prim object
        Returns:
            2-tuple:
                - torch.Tensor: (x,y,z) position in the world frame
                - torch.Tensor: (x,y,z,w) quaternion orientation in the world frame
        """
        # Add to stored prims if not already existing
        if prim_path not in cls.PRIMS:
            cls.PRIMS[prim_path] = lazy.omni.isaac.core.utils.prims.get_prim_at_path(prim_path=prim_path, fabric=True)

        cls._refresh()

<<<<<<< HEAD
        # Avoid premature imports
        from omnigibson.utils.deprecated_utils import get_world_pose
        position, orientation = get_world_pose(cls.PRIMS[prim_path])
=======
        if frame == "world":
            # Avoid premature imports
            from omnigibson.utils.deprecated_utils import get_world_pose

            position, orientation = get_world_pose(cls.PRIMS[prim_path])
        else:
            position, orientation = lazy.omni.isaac.core.utils.xforms.get_local_pose(prim_path)
            orientation = orientation[[1, 2, 3, 0]]

>>>>>>> d7ef3fec
        return th.tensor(position, dtype=th.float32), th.tensor(orientation, dtype=th.float32)

    @classmethod
    def get_world_pose_with_scale(cls, prim_path):
        """
        This is used when information about the prim's global scale is needed,
        e.g. when converting points in the prim frame to the world frame.
        """
        # Add to stored prims if not already existing
        if prim_path not in cls.PRIMS:
            cls.PRIMS[prim_path] = lazy.omni.isaac.core.utils.prims.get_prim_at_path(prim_path=prim_path, fabric=True)

        cls._refresh()
        # Avoid premature imports
        from omnigibson.utils.deprecated_utils import _get_world_pose_transform_w_scale

        return th.tensor(_get_world_pose_transform_w_scale(cls.PRIMS[prim_path]), dtype=th.float32).T
    
    @classmethod
    def convert_pose_to_local(cls):
        pass


class BatchControlViewAPIImpl:
    """
    A centralized view that allows for reading and writing to an ArticulationView that covers multiple
    controllable objects in the scene. This is used to avoid the overhead of reading from many views
    for each robot in each physics step, a source of significant overhead.
    """

    def __init__(self, pattern):
        # The prim path pattern that will be passed into the view
        self._pattern = pattern

        # The unified ArticulationView used to access all of the controllable objects in the scene.
        self._view = None

        # Cache for all of the view functions' return values within the same simulation step.
        # Keyed by function name without get_, the value is the return value of the function.
        self._read_cache = {}

        # Cache for all of the view functions' write values within the same simulation step.
        # Keyed by the function name without set_, the value is the set of indices that need to be updated.
        self._write_idx_cache = collections.defaultdict(set)

        # Mapping from prim path to index in the view.
        self._idx = {}

        # Mapping from prim idx to a dict that maps link name to link index in the view.
        self._link_idx = {}

        # Mapping from prim path to base footprint link name if one exists, None if the root is the base link.
        self._base_footprint_link_names = {}

    def clear(self):
        self._read_cache = {}
        self._write_idx_cache = collections.defaultdict(set)

    def flush_control(self):
        if "dof_position_targets" in self._write_idx_cache:
            pos_indices = th.tensor(sorted(self._write_idx_cache["dof_position_targets"]))
            pos_targets = self._read_cache["dof_position_targets"]
            self._view.set_dof_position_targets(pos_targets, pos_indices)

        if "dof_velocity_targets" in self._write_idx_cache:
            vel_indices = th.tensor(sorted(self._write_idx_cache["dof_velocity_targets"]))
            vel_targets = self._read_cache["dof_velocity_targets"]
            self._view.set_dof_velocity_targets(vel_targets, vel_indices)

        if "dof_actuation_forces" in self._write_idx_cache:
            eff_indices = th.tensor(sorted(self._write_idx_cache["dof_actuation_forces"]))
            eff_targets = self._read_cache["dof_actuation_forces"]
            self._view.set_dof_actuation_forces(eff_targets, eff_indices)

    def initialize_view(self):
        # First, get all of the controllable objects in the scene (avoiding circular import)
        from omnigibson.objects.controllable_object import ControllableObject

        controllable_objects = [
            obj for scene in og.sim.scenes for obj in scene.objects if isinstance(obj, ControllableObject)
        ]

        # Get their corresponding prim paths
        expected_prim_paths = {obj.articulation_root_path for obj in controllable_objects}

        # Apply the pattern to find the expected prim paths
        expected_prim_paths = {
            prim_path for prim_path in expected_prim_paths if re.fullmatch(self._pattern.replace("*", ".*"), prim_path)
        }

        # Make sure we have at least one controllable object
        if len(expected_prim_paths) == 0:
            return

        # Create the actual articulation view. Note that even though we search for base_link here,
        # the returned things will not necessarily be the base_link prim paths, but the appropriate
        # articulation root path for every object (base_link for non-fixed, parent for fixed objects)
        self._view = og.sim.physics_sim_view.create_articulation_view(self._pattern)
        view_prim_paths = self._view.prim_paths
        assert (
            set(view_prim_paths) == expected_prim_paths
        ), f"ControllableObjectViewAPI expected prim paths {expected_prim_paths} but got {view_prim_paths}"

        # Create the mapping from prim path to index
        self._idx = {prim_path: i for i, prim_path in enumerate(view_prim_paths)}
        self._link_idx = [
            {link_path.split("/")[-1]: j for j, link_path in enumerate(articulation_link_paths)}
            for articulation_link_paths in self._view.link_paths
        ]
        self._base_footprint_link_names = {
            obj.articulation_root_path: (
                obj.base_footprint_link_name if obj.base_footprint_link_name != obj.root_link_name else None
            )
            for obj in controllable_objects
        }

    def set_joint_position_targets(self, prim_path, positions, indices):
        assert len(indices) == len(positions), "Indices and values must have the same length"
        idx = self._idx[prim_path]

        # Load the current targets.
        if "dof_position_targets" not in self._read_cache:
            self._read_cache["dof_position_targets"] = self._view.get_dof_position_targets()

        # Update the target
        self._read_cache["dof_position_targets"][idx][indices] = positions

        # Add this index to the write cache
        self._write_idx_cache["dof_position_targets"].add(idx)

    def set_joint_velocity_targets(self, prim_path, velocities, indices):
        assert len(indices) == len(velocities), "Indices and values must have the same length"
        idx = self._idx[prim_path]

        # Load the current targets.
        if "dof_velocity_targets" not in self._read_cache:
            self._read_cache["dof_velocity_targets"] = self._view.get_dof_velocity_targets()

        # Update the target
        self._read_cache["dof_velocity_targets"][idx][indices] = velocities

        # Add this index to the write cache
        self._write_idx_cache["dof_velocity_targets"].add(idx)

    def set_joint_efforts(self, prim_path, efforts, indices):
        assert len(indices) == len(efforts), "Indices and values must have the same length"
        idx = self._idx[prim_path]

        # Load the current targets.
        if "dof_actuation_forces" not in self._read_cache:
            self._read_cache["dof_actuation_forces"] = self._view.get_dof_actuation_forces()

        # Update the target
        self._read_cache["dof_actuation_forces"][idx][indices] = efforts

        # Add this index to the write cache
        self._write_idx_cache["dof_actuation_forces"].add(idx)

    def get_root_transform(self, prim_path):
        if "root_transforms" not in self._read_cache:
            self._read_cache["root_transforms"] = self._view.get_root_transforms()

        idx = self._idx[prim_path]
        pose = self._read_cache["root_transforms"][idx]
        return pose[:3], pose[3:]

    def get_position_orientation(self, prim_path, frame="world"):
        """
        Gets pose with respect to the world frame.

        Args:
            frame (Literal): frame to get the pose with respect to world.

        Returns:
            2-tuple:
                - th.Tensor: (x,y,z) position in the world frame
                - th.Tensor: (x,y,z,w) quaternion orientation in the world frame
        """

        assert frame == "world", f"Invalid frame '{frame}'. Must be 'world'"

        # Here we want to return the position of the base footprint link. If the base footprint link is None,
        # we return the position of the root link.
        if self._base_footprint_link_names[prim_path] is not None:
            link_name = self._base_footprint_link_names[prim_path]
            return self.get_link_transform(prim_path, link_name)
        else:
            return self.get_root_transform(prim_path)

    def get_linear_velocity(self, prim_path):
        if self._base_footprint_link_names[prim_path] is not None:
            link_name = self._base_footprint_link_names[prim_path]
            return self.get_link_linear_velocity(prim_path, link_name)
        else:
            return self.get_root_linear_velocity(prim_path)

    def get_angular_velocity(self, prim_path):
        if self._base_footprint_link_names[prim_path] is not None:
            link_name = self._base_footprint_link_names[prim_path]
            return self.get_link_angular_velocity(prim_path, link_name)
        else:
            return self.get_root_angular_velocity(prim_path)

    def get_root_linear_velocity(self, prim_path):
        if "root_velocities" not in self._read_cache:
            self._read_cache["root_velocities"] = self._view.get_root_velocities()

        idx = self._idx[prim_path]
        return self._read_cache["root_velocities"][idx][:3]

    def get_root_angular_velocity(self, prim_path):
        if "root_velocities" not in self._read_cache:
            self._read_cache["root_velocities"] = self._view.get_root_velocities()

        idx = self._idx[prim_path]
        return self._read_cache["root_velocities"][idx][3:]

    def get_relative_linear_velocity(self, prim_path):
        orn = self.get_position_orientation(prim_path)[1]
        linvel = self.get_linear_velocity(prim_path)
        # x.T --> transpose (inverse) orientation
        return T.quat2mat(orn).T @ linvel

    def get_relative_angular_velocity(self, prim_path):
        orn = self.get_position_orientation(prim_path)[1]
        angvel = self.get_angular_velocity(prim_path)
        # x.T --> transpose (inverse) orientation
        return T.quat2mat(orn).T @ angvel

    def get_joint_positions(self, prim_path):
        if "dof_positions" not in self._read_cache:
            self._read_cache["dof_positions"] = self._view.get_dof_positions()

        idx = self._idx[prim_path]
        return self._read_cache["dof_positions"][idx]

    def get_joint_velocities(self, prim_path):
        if "dof_velocities" not in self._read_cache:
            self._read_cache["dof_velocities"] = self._view.get_dof_velocities()

        idx = self._idx[prim_path]
        return self._read_cache["dof_velocities"][idx]

    def get_joint_efforts(self, prim_path):
        if "dof_projected_joint_forces" not in self._read_cache:
            self._read_cache["dof_projected_joint_forces"] = self._view.get_dof_projected_joint_forces()

        idx = self._idx[prim_path]
        return self._read_cache["dof_projected_joint_forces"][idx]

    def get_mass_matrix(self, prim_path):
        if "mass_matrices" not in self._read_cache:
            self._read_cache["mass_matrices"] = self._view.get_mass_matrices()

        idx = self._idx[prim_path]
        return self._read_cache["mass_matrices"][idx]

    def get_generalized_gravity_forces(self, prim_path):
        if "generalized_gravity_forces" not in self._read_cache:
            self._read_cache["generalized_gravity_forces"] = self._view.get_generalized_gravity_forces()

        idx = self._idx[prim_path]
        return self._read_cache["generalized_gravity_forces"][idx]

    def get_coriolis_and_centrifugal_forces(self, prim_path):
        if "coriolis_and_centrifugal_forces" not in self._read_cache:
            self._read_cache["coriolis_and_centrifugal_forces"] = self._view.get_coriolis_and_centrifugal_forces()

        idx = self._idx[prim_path]
        return self._read_cache["coriolis_and_centrifugal_forces"][idx]

    def get_link_transform(self, prim_path, link_name):
        if "link_transforms" not in self._read_cache:
            self._read_cache["link_transforms"] = self._view.get_link_transforms()

        idx = self._idx[prim_path]
        link_idx = self._link_idx[idx][link_name]
        pose = self._read_cache["link_transforms"][idx][link_idx]
        return pose[:3], pose[3:]

    def get_link_relative_position_orientation(self, prim_path, link_name):
        pos, orn = self.get_link_transform(prim_path, link_name)

        # Get the root world transform too
        world_pos, world_orn = self.get_position_orientation(prim_path)

        # Compute the relative position and orientation
        return T.relative_pose_transform(pos, orn, world_pos, world_orn)

    def get_link_linear_velocity(self, prim_path, link_name):
        if "link_velocities" not in self._read_cache:
            self._read_cache["link_velocities"] = self._view.get_link_velocities()

        idx = self._idx[prim_path]
        link_idx = self._link_idx[idx][link_name]
        vel = self._read_cache["link_velocities"][idx][link_idx]
        linvel = vel[:3]

        return linvel

    def get_link_relative_linear_velocity(self, prim_path, link_name):
        linvel = self.get_link_linear_velocity(prim_path, link_name)

        # Get the root world transform too
        _, world_orn = self.get_position_orientation(prim_path)

        # Compute the relative position and orientation
        return T.quat2mat(world_orn).T @ linvel

    def get_link_angular_velocity(self, prim_path, link_name):
        if "link_velocities" not in self._read_cache:
            self._read_cache["link_velocities"] = self._view.get_link_velocities()

        idx = self._idx[prim_path]
        link_idx = self._link_idx[idx][link_name]
        vel = self._read_cache["link_velocities"][idx][link_idx]
        angvel = vel[3:]

        return angvel

    def get_link_relative_angular_velocity(self, prim_path, link_name):
        angvel = self.get_link_angular_velocity(prim_path, link_name)

        # Get the root world transform too
        _, world_orn = self.get_position_orientation(prim_path)

        # Compute the relative position and orientation
        return T.quat2mat(world_orn).T @ angvel

    def get_jacobian(self, prim_path):
        if "jacobians" not in self._read_cache:
            self._read_cache["jacobians"] = self._view.get_jacobians()

        idx = self._idx[prim_path]
        return self._read_cache["jacobians"][idx]

    def get_relative_jacobian(self, prim_path):
        jacobian = self.get_jacobian(prim_path)
        ori_t = T.quat2mat(self.get_position_orientation(prim_path)[1]).T
        tf = th.zeros((1, 6, 6), dtype=th.float32)
        tf[:, :3, :3] = ori_t
        tf[:, 3:, 3:] = ori_t
        return tf @ jacobian


class ControllableObjectViewAPI:
    """
    An interface that creates BatchControlViewAPIImpl instances for each robot type in the scene.

    This is done to avoid the overhead of reading from many views for each robot in each physics step,
    providing major speed improvements in vector env use cases.

    This class is a singleton, and should be used to access the BatchControlViewAPIImpl instances.

    The pattern used to group the robots is based on the robot prim paths, which is assumed to be in the format
    /World/scene_*/controllable__robottype__robotname.

    The patterns used by the subviews are generated by replacing the robot name with a wildcard, so that all robots
    of the same type are grouped together. If there are fixed base robots, they will be grouped separately from
    non-fixed base robots even within the same robot type, by virtue of their different articulation root paths.
    """

    # Dictionary mapping from pattern to BatchControlViewAPIImpl
    _VIEWS_BY_PATTERN = {}

    @classmethod
    def clear(cls):
        for view in cls._VIEWS_BY_PATTERN.values():
            view.clear()

    @classmethod
    def flush_control(cls):
        for view in cls._VIEWS_BY_PATTERN.values():
            view.flush_control()

    @classmethod
    def initialize_view(cls):
        cls._VIEWS_BY_PATTERN = {}

        # First, get all of the controllable objects in the scene (avoiding circular import)
        from omnigibson.objects.controllable_object import ControllableObject

        controllable_objects = [
            obj for scene in og.sim.scenes for obj in scene.objects if isinstance(obj, ControllableObject)
        ]

        # Get their corresponding prim paths
        expected_prim_paths = {obj.articulation_root_path for obj in controllable_objects}

        # Group the prim paths by robot type
        patterns = {cls._get_pattern_from_prim_path(prim_path) for prim_path in expected_prim_paths}

        # Create the view for each robot type / fixedness combo
        for pattern in patterns:
            if pattern not in cls._VIEWS_BY_PATTERN:
                cls._VIEWS_BY_PATTERN[pattern] = BatchControlViewAPIImpl(pattern)

        # Initialize the views
        for view in cls._VIEWS_BY_PATTERN.values():
            view.initialize_view()

        # Assert that the views' prim paths are disjoint
        all_prim_paths = []
        for view in cls._VIEWS_BY_PATTERN.values():
            all_prim_paths.extend(view._idx.keys())
        counts = collections.Counter(all_prim_paths)

        missing = set(expected_prim_paths) - set(all_prim_paths)
        assert len(missing) == 0, f"Prim paths {missing} are missing from the views!"

        more_than_once = {prim_path: count for prim_path, count in counts.items() if count > 1}
        assert len(more_than_once) == 0, f"Prim paths {more_than_once} are present in multiple views!"

    @classmethod
    def _get_pattern_from_prim_path(cls, prim_path):
        """
        Returns which of the regexes this prim path should be found in.

        Note that since the prim path will be an articulation root path, this works for both fixed base and
        non-fixed base robots. Fixed and non-fixed versions of the same robot will be mapped to different
        patterns since they have different articulation root paths (object prim vs base link prim).
        """
        scene_id, robot_name = prim_path.split("/")[2:4]
        assert scene_id.startswith("scene_"), f"Prim path 2nd component {prim_path} does not start with scene_"
        components = robot_name.split("__")
        assert (
            len(components) == 3
        ), f"Robot prim path's 3rd component {robot_name} does not match expected format of prefix__robottype__robotname."
        assert (
            components[0] == "controllable"
        ), f"Prim path {prim_path} 3rd component does not start with prefix {cls._prefix}__"
        robot_name_pattern = prim_path.replace(f"/{scene_id}/", "/scene_*/").replace(
            f"/{robot_name}", f"/{components[0]}__{components[1]}__*"
        )
        return robot_name_pattern

    @classmethod
    def set_joint_position_targets(cls, prim_path, positions, indices):
        cls._VIEWS_BY_PATTERN[cls._get_pattern_from_prim_path(prim_path)].set_joint_position_targets(
            prim_path, positions, indices
        )

    @classmethod
    def set_joint_velocity_targets(cls, prim_path, velocities, indices):
        cls._VIEWS_BY_PATTERN[cls._get_pattern_from_prim_path(prim_path)].set_joint_velocity_targets(
            prim_path, velocities, indices
        )

    @classmethod
    def set_joint_efforts(cls, prim_path, efforts, indices):
        cls._VIEWS_BY_PATTERN[cls._get_pattern_from_prim_path(prim_path)].set_joint_efforts(prim_path, efforts, indices)

    @classmethod
    def get_position_orientation(cls, prim_path):
        return cls._VIEWS_BY_PATTERN[cls._get_pattern_from_prim_path(prim_path)].get_position_orientation(prim_path)

    @classmethod
    def get_linear_velocity(cls, prim_path):
        return cls._VIEWS_BY_PATTERN[cls._get_pattern_from_prim_path(prim_path)].get_linear_velocity(prim_path)

    @classmethod
    def get_angular_velocity(cls, prim_path):
        return cls._VIEWS_BY_PATTERN[cls._get_pattern_from_prim_path(prim_path)].get_angular_velocity(prim_path)

    @classmethod
    def get_relative_linear_velocity(cls, prim_path):
        return cls._VIEWS_BY_PATTERN[cls._get_pattern_from_prim_path(prim_path)].get_relative_linear_velocity(prim_path)

    @classmethod
    def get_relative_angular_velocity(cls, prim_path):
        return cls._VIEWS_BY_PATTERN[cls._get_pattern_from_prim_path(prim_path)].get_relative_angular_velocity(
            prim_path
        )

    @classmethod
    def get_joint_positions(cls, prim_path):
        return cls._VIEWS_BY_PATTERN[cls._get_pattern_from_prim_path(prim_path)].get_joint_positions(prim_path)

    @classmethod
    def get_joint_velocities(cls, prim_path):
        return cls._VIEWS_BY_PATTERN[cls._get_pattern_from_prim_path(prim_path)].get_joint_velocities(prim_path)

    @classmethod
    def get_joint_efforts(cls, prim_path):
        return cls._VIEWS_BY_PATTERN[cls._get_pattern_from_prim_path(prim_path)].get_joint_efforts(prim_path)

    @classmethod
    def get_mass_matrix(cls, prim_path):
        return cls._VIEWS_BY_PATTERN[cls._get_pattern_from_prim_path(prim_path)].get_mass_matrix(prim_path)

    @classmethod
    def get_generalized_gravity_forces(cls, prim_path):
        return cls._VIEWS_BY_PATTERN[cls._get_pattern_from_prim_path(prim_path)].get_generalized_gravity_forces(
            prim_path
        )

    @classmethod
    def get_coriolis_and_centrifugal_forces(cls, prim_path):
        return cls._VIEWS_BY_PATTERN[cls._get_pattern_from_prim_path(prim_path)].get_coriolis_and_centrifugal_forces(
            prim_path
        )

    @classmethod
    def get_link_relative_position_orientation(cls, prim_path, link_name):
        return cls._VIEWS_BY_PATTERN[cls._get_pattern_from_prim_path(prim_path)].get_link_relative_position_orientation(
            prim_path, link_name
        )

    @classmethod
    def get_link_relative_linear_velocity(cls, prim_path, link_name):
        return cls._VIEWS_BY_PATTERN[cls._get_pattern_from_prim_path(prim_path)].get_link_relative_linear_velocity(
            prim_path, link_name
        )

    @classmethod
    def get_link_relative_angular_velocity(cls, prim_path, link_name):
        return cls._VIEWS_BY_PATTERN[cls._get_pattern_from_prim_path(prim_path)].get_link_relative_angular_velocity(
            prim_path, link_name
        )

    @classmethod
    def get_jacobian(cls, prim_path):
        return cls._VIEWS_BY_PATTERN[cls._get_pattern_from_prim_path(prim_path)].get_jacobian(prim_path)

    @classmethod
    def get_relative_jacobian(cls, prim_path):
        return cls._VIEWS_BY_PATTERN[cls._get_pattern_from_prim_path(prim_path)].get_relative_jacobian(prim_path)


def clear():
    """
    Clear state tied to singleton classes
    """
    PoseAPI.invalidate()
    CollisionAPI.clear()
    ControllableObjectViewAPI.clear()


def create_mesh_prim_with_default_xform(primitive_type, prim_path, u_patches=None, v_patches=None, stage=None):
    """
    Creates a mesh prim of the specified @primitive_type at the specified @prim_path

    Args:
        primitive_type (str): Primitive mesh type, should be one of PRIMITIVE_MESH_TYPES to be valid
        prim_path (str): Destination prim path to store the mesh prim
        u_patches (int or None): If specified, should be an integer that represents how many segments to create in the
            u-direction. E.g. 10 means 10 segments (and therefore 11 vertices) will be created.
        v_patches (int or None): If specified, should be an integer that represents how many segments to create in the
            v-direction. E.g. 10 means 10 segments (and therefore 11 vertices) will be created.
            Both u_patches and v_patches need to be specified for them to be effective.
        stage (None or Usd.Stage): If specified, stage on which the primitive mesh should be generated. If None, will
            use og.sim.stage
    """
    MESH_PRIM_TYPE_TO_EVALUATOR_MAPPING = {
        "Sphere": lazy.omni.kit.primitive.mesh.evaluators.sphere.SphereEvaluator,
        "Disk": lazy.omni.kit.primitive.mesh.evaluators.disk.DiskEvaluator,
        "Plane": lazy.omni.kit.primitive.mesh.evaluators.plane.PlaneEvaluator,
        "Cylinder": lazy.omni.kit.primitive.mesh.evaluators.cylinder.CylinderEvaluator,
        "Torus": lazy.omni.kit.primitive.mesh.evaluators.torus.TorusEvaluator,
        "Cone": lazy.omni.kit.primitive.mesh.evaluators.cone.ConeEvaluator,
        "Cube": lazy.omni.kit.primitive.mesh.evaluators.cube.CubeEvaluator,
    }

    assert primitive_type in PRIMITIVE_MESH_TYPES, "Invalid primitive mesh type: {primitive_type}"
    evaluator = MESH_PRIM_TYPE_TO_EVALUATOR_MAPPING[primitive_type]
    u_backup = lazy.carb.settings.get_settings().get(evaluator.SETTING_U_SCALE)
    v_backup = lazy.carb.settings.get_settings().get(evaluator.SETTING_V_SCALE)
    hs_backup = lazy.carb.settings.get_settings().get(evaluator.SETTING_OBJECT_HALF_SCALE)
    lazy.carb.settings.get_settings().set(evaluator.SETTING_U_SCALE, 1)
    lazy.carb.settings.get_settings().set(evaluator.SETTING_V_SCALE, 1)
    stage = og.sim.stage if stage is None else stage

    # Default half_scale (i.e. half-extent, half_height, radius) is 1.
    # TODO (eric): change it to 0.5 once the mesh generator API accepts floating-number HALF_SCALE
    #  (currently it only accepts integer-number and floors 0.5 into 0).
    lazy.carb.settings.get_settings().set(evaluator.SETTING_OBJECT_HALF_SCALE, 1)
    kwargs = dict(prim_type=primitive_type, prim_path=prim_path, stage=stage)
    if u_patches is not None and v_patches is not None:
        kwargs["u_patches"] = u_patches
        kwargs["v_patches"] = v_patches

    # Import now to avoid too-eager load of Omni classes due to inheritance
    from omnigibson.utils.deprecated_utils import CreateMeshPrimWithDefaultXformCommand

    CreateMeshPrimWithDefaultXformCommand(**kwargs).do()

    lazy.carb.settings.get_settings().set(evaluator.SETTING_U_SCALE, u_backup)
    lazy.carb.settings.get_settings().set(evaluator.SETTING_V_SCALE, v_backup)
    lazy.carb.settings.get_settings().set(evaluator.SETTING_OBJECT_HALF_SCALE, hs_backup)


def mesh_prim_mesh_to_trimesh_mesh(mesh_prim, include_normals=True, include_texcoord=True):
    """
    Generates trimesh mesh from @mesh_prim if mesh_type is "Mesh"

    Args:
        mesh_prim (Usd.Prim): Mesh prim to convert into trimesh mesh
        include_normals (bool): Whether to include the normals in the resulting trimesh or not
        include_texcoord (bool): Whether to include the corresponding 2D-texture coordinates in the resulting
            trimesh or not

    Returns:
        trimesh.Trimesh: Generated trimesh mesh
    """
    mesh_type = mesh_prim.GetPrimTypeInfo().GetTypeName()
    assert mesh_type == "Mesh", f"Expected mesh prim to have type Mesh, got {mesh_type}"
    face_vertex_counts = vtarray_to_torch(mesh_prim.GetAttribute("faceVertexCounts").Get(), dtype=th.int)
    vertices = vtarray_to_torch(mesh_prim.GetAttribute("points").Get())
    face_indices = vtarray_to_torch(mesh_prim.GetAttribute("faceVertexIndices").Get(), dtype=th.int)

    faces = []
    i = 0
    for count in face_vertex_counts:
        for j in range(count - 2):
            faces.append([face_indices[i], face_indices[i + j + 1], face_indices[i + j + 2]])
        i += count

    kwargs = dict(vertices=vertices, faces=faces)

    if include_normals:
        kwargs["vertex_normals"] = vtarray_to_torch(mesh_prim.GetAttribute("normals").Get())

    if include_texcoord:
        raw_texture = mesh_prim.GetAttribute("primvars:st").Get()
        if raw_texture is not None:
            kwargs["visual"] = trimesh.visual.TextureVisuals(uv=vtarray_to_torch(raw_texture))

    return trimesh.Trimesh(**kwargs)


def mesh_prim_shape_to_trimesh_mesh(mesh_prim):
    """
    Generates trimesh mesh from @mesh_prim if mesh_type is "Sphere", "Cube", "Cone" or "Cylinder"

    Args:
        mesh_prim (Usd.Prim): Mesh prim to convert into trimesh mesh

    Returns:
        trimesh.Trimesh: Generated trimesh mesh
    """
    mesh_type = mesh_prim.GetPrimTypeInfo().GetTypeName()
    if mesh_type == "Sphere":
        radius = mesh_prim.GetAttribute("radius").Get()
        trimesh_mesh = trimesh.creation.icosphere(subdivision=3, radius=radius)
    elif mesh_type == "Cube":
        extent = mesh_prim.GetAttribute("size").Get()
        trimesh_mesh = trimesh.creation.box([extent] * 3)
    elif mesh_type == "Cone":
        radius = mesh_prim.GetAttribute("radius").Get()
        height = mesh_prim.GetAttribute("height").Get()
        trimesh_mesh = trimesh.creation.cone(radius=radius, height=height)
        # Trimesh cones are centered at the base. We'll move them down by half the height.
        transform = trimesh.transformations.translation_matrix([0, 0, -height / 2])
        trimesh_mesh.apply_transform(transform)
    elif mesh_type == "Cylinder":
        radius = mesh_prim.GetAttribute("radius").Get()
        height = mesh_prim.GetAttribute("height").Get()
        trimesh_mesh = trimesh.creation.cylinder(radius=radius, height=height)
    else:
        raise ValueError(f"Expected mesh prim to have type Sphere, Cube, Cone or Cylinder, got {mesh_type}")

    return trimesh_mesh


def mesh_prim_to_trimesh_mesh(mesh_prim, include_normals=True, include_texcoord=True, world_frame=False):
    """
    Generates trimesh mesh from @mesh_prim

    Args:
        mesh_prim (Usd.Prim): Mesh prim to convert into trimesh mesh
        include_normals (bool): Whether to include the normals in the resulting trimesh or not
        include_texcoord (bool): Whether to include the corresponding 2D-texture coordinates in the resulting
            trimesh or not
        world_frame (bool): Whether to convert the mesh to the world frame or not

    Returns:
        trimesh.Trimesh: Generated trimesh mesh
    """
    mesh_type = mesh_prim.GetTypeName()
    if mesh_type == "Mesh":
        trimesh_mesh = mesh_prim_mesh_to_trimesh_mesh(mesh_prim, include_normals, include_texcoord)
    else:
        trimesh_mesh = mesh_prim_shape_to_trimesh_mesh(mesh_prim)

    if world_frame:
        trimesh_mesh.apply_transform(PoseAPI.get_world_pose_with_scale(mesh_prim.GetPath().pathString))

    return trimesh_mesh


def sample_mesh_keypoints(mesh_prim, n_keypoints, n_keyfaces, seed=None):
    """
    Samples keypoints and keyfaces for mesh @mesh_prim

    Args:
        mesh_prim (Usd.Prim): Mesh prim to be sampled from
        n_keypoints (int): number of (unique) keypoints to randomly sample from @mesh_prim
        n_keyfaces (int): number of (unique) keyfaces to randomly sample from @mesh_prim
        seed (None or int): If set, sets the random seed for deterministic results

    Returns:
        2-tuple:
            - n-array: (n,) 1D int array representing the randomly sampled point idxs from @mesh_prim.
                Note that since this is without replacement, the total length of the array may be less than
                @n_keypoints
            - None or n-array: 1D int array representing the randomly sampled face idxs from @mesh_prim.
                Note that since this is without replacement, the total length of the array may be less than
                @n_keyfaces
    """
    # Set seed if deterministic
    if seed is not None:
        th.manual_seed(seed)

    # Generate trimesh mesh from which to aggregate points
    tm = mesh_prim_mesh_to_trimesh_mesh(mesh_prim=mesh_prim, include_normals=False, include_texcoord=False)
    n_unique_vertices, n_unique_faces = len(tm.vertices), len(tm.faces)
    faces_flat = th.tensor(tm.faces.flatten(), dtype=th.int32)

    # Sample vertices
    unique_vertices = th.unique(faces_flat)
    assert len(unique_vertices) == n_unique_vertices
    keypoint_idx = (
        th.randperm(len(unique_vertices))[:n_keypoints] if n_unique_vertices > n_keypoints else unique_vertices
    )

    # Sample faces
    keyface_idx = th.randperm(n_unique_faces)[:n_keyfaces] if n_unique_faces > n_keyfaces else th.arange(n_unique_faces)

    return keypoint_idx, keyface_idx


def get_mesh_volume_and_com(mesh_prim, world_frame=False):
    """
    Computes the volume and center of mass for @mesh_prim

    Args:
        mesh_prim (Usd.Prim): Mesh prim to compute volume and center of mass for
        world_frame (bool): Whether to return the volume and CoM in the world frame

    Returns:
        Tuple[float, th.tensor]: Tuple containing the (volume, center_of_mass) in the mesh frame or the world frame
    """

    trimesh_mesh = mesh_prim_to_trimesh_mesh(
        mesh_prim, include_normals=False, include_texcoord=False, world_frame=world_frame
    )
    if trimesh_mesh.is_volume:
        volume = trimesh_mesh.volume
        com = th.tensor(trimesh_mesh.center_mass)
    else:
        # If the mesh is not a volume, we compute its convex hull and use that instead
        try:
            trimesh_mesh_convex = trimesh_mesh.convex_hull
            volume = trimesh_mesh_convex.volume
            com = th.tensor(trimesh_mesh_convex.center_mass)
        except:
            # if convex hull computation fails, it usually means the mesh is degenerated: use trivial values.
            volume = 0.0
            com = th.zeros(3)

    return volume, com.to(dtype=th.float32)


def check_extent_radius_ratio(geom_prim, com):
    """
    Checks if the min extent in world frame and the extent radius ratio in local frame of @geom_prim is within the
    acceptable range for PhysX GPU acceleration (not too thin, and not too oblong)

    Ref: https://github.com/NVIDIA-Omniverse/PhysX/blob/561a0df858d7e48879cdf7eeb54cfe208f660f18/physx/source/geomutils/src/convex/GuConvexMeshData.h#L183-L190

    Args:
        geom_prim (GeomPrim): Geom prim to check
        com (th.tensor): Center of mass of the mesh. Obtained from get_mesh_volume_and_com

    Returns:
        bool: True if the min extent (world) and the extent radius ratio (local frame) is acceptable, False otherwise
    """
    mesh_type = geom_prim.prim.GetPrimTypeInfo().GetTypeName()
    # Non-mesh prims are always considered to be within the acceptable range
    if mesh_type != "Mesh":
        return True

    extent = geom_prim.extent
    min_extent = extent.min()
    # If the mesh is too flat in the world frame, omniverse cannot create convex mesh for it
    if min_extent < 1e-5:
        return False

    max_radius = extent.max() / 2.0
    min_radius = th.min(th.norm(geom_prim.points - com, dim=-1), dim=0).values
    ratio = max_radius / min_radius

    # PhysX requires ratio to be < 100.0. We use 95.0 to be safe.
    return ratio < 95.0


def create_primitive_mesh(prim_path, primitive_type, extents=1.0, u_patches=None, v_patches=None, stage=None):
    """
    Helper function that generates a UsdGeom.Mesh prim at specified @prim_path of type @primitive_type.

    NOTE: Generated mesh prim will, by default, have extents equaling [1, 1, 1]

    Args:
        prim_path (str): Where the loaded mesh should exist on the stage
        primitive_type (str): Type of primitive mesh to create. Should be one of:
            {"Cone", "Cube", "Cylinder", "Disk", "Plane", "Sphere", "Torus"}
        extents (float or 3-array): Specifies the extents of the generated mesh. Default is 1.0, i.e.:
            generated mesh will be in be contained in a [1,1,1] sized bounding box
        u_patches (int or None): If specified, should be an integer that represents how many segments to create in the
            u-direction. E.g. 10 means 10 segments (and therefore 11 vertices) will be created.
        v_patches (int or None): If specified, should be an integer that represents how many segments to create in the
            v-direction. E.g. 10 means 10 segments (and therefore 11 vertices) will be created.
            Both u_patches and v_patches need to be specified for them to be effective.
        stage (None or Usd.Stage): If specified, stage on which the primitive mesh should be generated. If None, will
            use og.sim.stage

    Returns:
        UsdGeom.Mesh: Generated primitive mesh as a prim on the active stage
    """
    assert_valid_key(key=primitive_type, valid_keys=PRIMITIVE_MESH_TYPES, name="primitive mesh type")
    create_mesh_prim_with_default_xform(
        primitive_type, prim_path, u_patches=u_patches, v_patches=v_patches, stage=stage
    )
    mesh = lazy.pxr.UsdGeom.Mesh.Define(og.sim.stage if stage is None else stage, prim_path)

    # Modify the points and normals attributes so that total extents is the desired
    # This means multiplying omni's default by extents * 50.0, as the native mesh generated has extents [-0.01, 0.01]
    # -- i.e.: 2cm-wide mesh
    extents = th.ones(3) * extents if isinstance(extents, float) else th.tensor(extents)
    for attr in (mesh.GetPointsAttr(), mesh.GetNormalsAttr()):
        vals = th.tensor(attr.Get()).double()
        attr.Set(lazy.pxr.Vt.Vec3fArray([lazy.pxr.Gf.Vec3f(*(val * extents * 50.0).tolist()) for val in vals]))
    mesh.GetExtentAttr().Set(
        lazy.pxr.Vt.Vec3fArray(
            [lazy.pxr.Gf.Vec3f(*(-extents / 2.0).tolist()), lazy.pxr.Gf.Vec3f(*(extents / 2.0).tolist())]
        )
    )

    return mesh


def add_asset_to_stage(asset_path, prim_path):
    """
    Adds asset file (either USD or OBJ) at @asset_path at the location @prim_path

    Args:
        asset_path (str): Absolute or relative path to the asset file to load
        prim_path (str): Where loaded asset should exist on the stage

    Returns:
        Usd.Prim: Loaded prim as a USD prim
    """
    # Make sure this is actually a supported asset type
    assert asset_path[-4:].lower() in {".usd", ".obj"}, f"Cannot load a non-USD or non-OBJ file as a USD prim!"
    asset_type = asset_path[-3:]

    # Make sure the path exists
    assert os.path.exists(asset_path), f"Cannot load {asset_type.upper()} file {asset_path} because it does not exist!"

    # Add reference to stage and grab prim
    lazy.omni.isaac.core.utils.stage.add_reference_to_stage(usd_path=asset_path, prim_path=prim_path)
    prim = lazy.omni.isaac.core.utils.prims.get_prim_at_path(prim_path)

    # Make sure prim was loaded correctly
    assert prim, f"Failed to load {asset_type.upper()} object from path: {asset_path}"

    return prim


def get_world_prim():
    """
    Returns:
        Usd.Prim: Active world prim in the current stage
    """
    return lazy.omni.isaac.core.utils.prims.get_prim_at_path("/World")


def scene_relative_prim_path_to_absolute(scene, relative_prim_path):
    """
    Converts a scene-relative prim path to an absolute prim path.

    Args:
        scene (Scene or None): Scene object that the prim is in. None if it's global.
        relative_prim_path (str): Relative prim path in the scene

    Returns:
        str: Absolute prim path in the stage
    """
    # Special case for OmniGraph prims
    if relative_prim_path.startswith("/OmniGraph"):
        return relative_prim_path

    # Make sure the relative path is actually relative
    assert not relative_prim_path.startswith("/World"), f"Expected relative prim path, got {relative_prim_path}"

    # When the scene is set to None, this prim is not in a scene but is global e.g. like the
    # viewer camera or one of the scene prims.
    if scene is None:
        return "/World" + relative_prim_path

    return scene.prim_path + relative_prim_path


def absolute_prim_path_to_scene_relative(scene, absolute_prim_path):
    """
    Converts an absolute prim path to a scene-relative prim path.

    Args:
        scene (Scene): Scene object that the prim is in. None if it's global.
        absolute_prim_path (str): Absolute prim path in the stage

    Returns:
        str: Relative prim path in the scene
    """
    # Special case for OmniGraph prims
    if absolute_prim_path.startswith("/OmniGraph"):
        return absolute_prim_path

    assert absolute_prim_path.startswith("/World"), f"Expected absolute prim path, got {absolute_prim_path}"

    # When the scene is set to None, this prim is not in a scene but is global e.g. like the
    # viewer camera or one of the scene prims.
    if scene is None:
        assert not absolute_prim_path.startswith(
            "/World/scene_"
        ), f"Expected global prim path, got {absolute_prim_path}"
        return absolute_prim_path[len("/World") :]

    return absolute_prim_path[len(scene.prim_path) :]


def deep_copy_prim(source_root_prim, dest_stage, dest_root_path):
    queue = [(source_root_prim, dest_root_path)]

    while queue:
        source_prim, dest_path = queue.pop(0)

        # Create a new prim in the destination stage with the same type as the source
        if source_prim.GetTypeName():
            dest_prim = dest_stage.DefinePrim(dest_path, source_prim.GetTypeName())
        else:
            dest_prim = dest_stage.OverridePrim(dest_path)

        # Copy attributes
        for attr in source_prim.GetAttributes():
            # Create a new attribute with the same specifications
            dest_attr = dest_prim.CreateAttribute(
                attr.GetName(), attr.GetTypeName(), attr.IsCustom(), attr.GetVariability()
            )

            # Check if the source attribute has a value
            if attr.HasValue():
                # Copy the value
                dest_attr.Set(attr.Get())

        # Copy relationships
        for rel in source_prim.GetRelationships():
            dest_rel = dest_prim.CreateRelationship(rel.GetName(), rel.IsCustom())
            targets = rel.GetTargets()
            updated_targets = [
                x.ReplacePrefix(source_root_prim.GetPath(), lazy.pxr.Sdf.Path(dest_root_path)) for x in targets
            ]
            if targets:
                dest_rel.SetTargets(updated_targets)

        # Copy child prims breadth-first
        for child in source_prim.GetAllChildren():
            new_dest_path = dest_path + "/" + child.GetName()
            queue.append((child, new_dest_path))<|MERGE_RESOLUTION|>--- conflicted
+++ resolved
@@ -761,21 +761,9 @@
 
         cls._refresh()
 
-<<<<<<< HEAD
         # Avoid premature imports
         from omnigibson.utils.deprecated_utils import get_world_pose
         position, orientation = get_world_pose(cls.PRIMS[prim_path])
-=======
-        if frame == "world":
-            # Avoid premature imports
-            from omnigibson.utils.deprecated_utils import get_world_pose
-
-            position, orientation = get_world_pose(cls.PRIMS[prim_path])
-        else:
-            position, orientation = lazy.omni.isaac.core.utils.xforms.get_local_pose(prim_path)
-            orientation = orientation[[1, 2, 3, 0]]
-
->>>>>>> d7ef3fec
         return th.tensor(position, dtype=th.float32), th.tensor(orientation, dtype=th.float32)
 
     @classmethod
