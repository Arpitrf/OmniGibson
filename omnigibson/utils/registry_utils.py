--- conflicted
+++ resolved
@@ -444,17 +444,9 @@
         # Iterate over the entire dict and flatten
         # We keep track of how many objects are being saved, as well as the unique identifier for each object so that
         # the saved flattened array is agnostic to object ordering
-<<<<<<< HEAD
         n_objs = len(state)
         state_flat = (np.concatenate([np.insert(self("name", name).serialize(state[name]), 0, getattr(self("name", name), self.hash_key)) for name in state])
             if len(state) > 0
-=======
-        state = (
-            np.concatenate(
-                [np.insert(obj.serialize(state[obj.name]), 0, getattr(obj, self.hash_key)) for obj in self.objects]
-            )
-            if len(self.objects) > 0
->>>>>>> cacf1591
             else np.array([])
         )
         return np.insert(state_flat, 0, n_objs)
