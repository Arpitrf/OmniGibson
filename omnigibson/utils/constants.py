"""
Constant Definitions
"""

import hashlib
import os
from enum import Enum, IntEnum
from functools import cache

import numpy as np

import omnigibson as og
from omnigibson.macros import gm
from omnigibson.utils.asset_utils import get_all_object_categories, get_all_system_categories

MAX_INSTANCE_COUNT = np.iinfo(np.uint32).max
MAX_CLASS_COUNT = np.iinfo(np.uint32).max
MAX_VIEWER_SIZE = 2048


class ViewerMode(IntEnum):
    NAVIGATION = 0
    MANIPULATION = 1
    PLANNING = 2


class LightingMode(str, Enum):
    # See https://stackoverflow.com/a/58608362 for info on string enums
    STAGE = "stage"
    CAMERA = "camera"
    RIG_DEFAULT = "Default"
    RIG_GREY = "Grey Studio"
    RIG_COLORED = "Colored Lights"


class SimulatorMode(IntEnum):
    GUI = 1
    HEADLESS = 2
    VR = 3


# Specific methods for applying / removing particles
class ParticleModifyMethod(str, Enum):
    ADJACENCY = "adjacency"
    PROJECTION = "projection"


# Specific condition types for applying / removing particles
class ParticleModifyCondition(str, Enum):
    FUNCTION = "function"
    SATURATED = "saturated"
    TOGGLEDON = "toggled_on"
    GRAVITY = "gravity"


# Structure categories that need to always be loaded for stability purposes
STRUCTURE_CATEGORIES = frozenset({"floors", "walls", "ceilings", "lawn", "driveway", "fence", "roof", "background"})


# Joint friction magic values to assign to objects based on their category
DEFAULT_JOINT_FRICTION = 10.0
SPECIAL_JOINT_FRICTIONS = {
    "oven": 30.0,
    "dishwasher": 30.0,
    "toilet": 3.0,
}


class PrimType(IntEnum):
    RIGID = 0
    CLOTH = 1


class EmitterType(IntEnum):
    FIRE = 0
    STEAM = 1


# Valid primitive mesh types
PRIMITIVE_MESH_TYPES = {
    "Cone",
    "Cube",
    "Cylinder",
    "Disk",
    "Plane",
    "Sphere",
    "Torus",
}

# Valid geom types
GEOM_TYPES = {"Sphere", "Cube", "Cone", "Cylinder", "Mesh"}

# Valid joint axis
JointAxis = ["X", "Y", "Z"]


# TODO: Clean up this class to be better enum with sanity checks
# Joint types
class JointType:
    JOINT = "Joint"
    JOINT_FIXED = "FixedJoint"
    JOINT_PRISMATIC = "PrismaticJoint"
    JOINT_REVOLUTE = "RevoluteJoint"
    JOINT_SPHERICAL = "SphericalJoint"

    _STR_TO_TYPE = {
        "Joint": JOINT,
        "FixedJoint": JOINT_FIXED,
        "PrismaticJoint": JOINT_PRISMATIC,
        "RevoluteJoint": JOINT_REVOLUTE,
        "SphericalJoint": JOINT_SPHERICAL,
    }

    _TYPE_TO_STR = {
        JOINT: "Joint",
        JOINT_FIXED: "FixedJoint",
        JOINT_PRISMATIC: "PrismaticJoint",
        JOINT_REVOLUTE: "RevoluteJoint",
        JOINT_SPHERICAL: "SphericalJoint",
    }

    @classmethod
    def get_type(cls, str_type):
        assert str_type in cls._STR_TO_TYPE, f"Invalid string joint type name received: {str_type}"
        return cls._STR_TO_TYPE[str_type]

    @classmethod
    def get_str(cls, joint_type):
        assert joint_type in cls._TYPE_TO_STR, f"Invalid joint type name received: {joint_type}"
        return cls._TYPE_TO_STR[joint_type]

    @classmethod
    def is_valid(cls, joint_type):
        return joint_type in cls._TYPE_TO_STR if isinstance(joint_type, cls) else joint_type in cls._STR_TO_TYPE


# Object category specs
AVERAGE_OBJ_DENSITY = 67.0


class OccupancyGridState:
    OBSTACLES = 0.0
    UNKNOWN = 0.5
    FREESPACE = 1.0


MAX_TASK_RELEVANT_OBJS = 50
TASK_RELEVANT_OBJS_OBS_DIM = 9
AGENT_POSE_DIM = 6

# TODO: What the hell is this magic list?? It's not used anywhere
UNDER_OBJECTS = [
    "breakfast_table",
    "coffee_table",
    "console_table",
    "desk",
    "gaming_table",
    "pedestal_table",
    "pool_table",
    "stand",
    "armchair",
    "chaise_longue",
    "folding_chair",
    "highchair",
    "rocking_chair",
    "straight_chair",
    "swivel_chair",
    "bench",
]


@cache
def semantic_class_name_to_id():
    """
    Get mapping from semantic class name to class id

    Returns:
        dict: class name to class id
    """
    categories = get_all_object_categories()

<<<<<<< HEAD
    systems = sorted(scene.available_systems.keys())
=======
    systems = get_all_system_categories()
>>>>>>> 28b6c068
    all_semantics = sorted(set(categories + systems + ["background", "unlabelled", "object", "light", "agent"]))

    # Assign a unique class id to each class name with hashing
    class_name_to_class_id = {s: int(hashlib.md5(s.encode()).hexdigest(), 16) % (2**32) for s in all_semantics}

    return class_name_to_class_id


@cache
def semantic_class_id_to_name():
    """
    Get mapping from semantic class id to class name

    Returns:
        dict: class id to class name
    """
    return {v: k for k, v in semantic_class_name_to_id().items()}<|MERGE_RESOLUTION|>--- conflicted
+++ resolved
@@ -179,11 +179,7 @@
     """
     categories = get_all_object_categories()
 
-<<<<<<< HEAD
-    systems = sorted(scene.available_systems.keys())
-=======
     systems = get_all_system_categories()
->>>>>>> 28b6c068
     all_semantics = sorted(set(categories + systems + ["background", "unlabelled", "object", "light", "agent"]))
 
     # Assign a unique class id to each class name with hashing
