import numpy as np
import omnigibson as og
from omnigibson.object_states.object_state_base import AbsoluteObjectState, BooleanStateMixin, RelativeObjectState
from omnigibson.sensors import VisionSensor


_IN_REACH_DISTANCE_THRESHOLD = 2.0

_IN_FOV_PIXEL_FRACTION_THRESHOLD = 0.05


class RobotStateMixin:
    @property
    def robot(self):
        from omnigibson.robots.robot_base import BaseRobot

        assert isinstance(self.obj, BaseRobot), "This state only works with robots."
        return self.obj


class IsGrasping(RelativeObjectState, BooleanStateMixin, RobotStateMixin):
    def _get_value(self, obj):
        # TODO: Make this work with non-assisted grasping
        return any(self.robot._ag_obj_in_hand[arm] == obj for arm in self.robot.arm_names)


# class InReachOfRobot(AbsoluteObjectState, BooleanStateMixin):
#     def _compute_value(self):
#         robot = _get_robot(self.simulator)
#         if not robot:
#             return False

#         robot_pos = robot.get_position()
#         object_pos = self.obj.get_position()
#         return np.linalg.norm(object_pos - np.array(robot_pos)) < _IN_REACH_DISTANCE_THRESHOLD


# class InFOVOfRobot(AbsoluteObjectState, BooleanStateMixin):
#     @staticmethod
#     def get_optional_dependencies():
#         return AbsoluteObjectState.get_optional_dependencies() + [ObjectsInFOVOfRobot]

#     def _get_value(self):
#         robot = _get_robot(self.simulator)
#         if not robot:
#             return False

#         body_ids = set(self.obj.get_body_ids())
#         return not body_ids.isdisjoint(robot.states[ObjectsInFOVOfRobot].get_value())


class ObjectsInFOVOfRobot(AbsoluteObjectState, RobotStateMixin):
    def _get_value(self):
        """
        Gets all objects in the robot's field of view.

        Returns:
            list: List of objects in the robot's field of view
        """
        if not any(isinstance(sensor, VisionSensor) for sensor in self.robot.sensors.values()):
            raise ValueError("No vision sensors found on robot.")
        obj_names = []
        names_to_exclude = set(["background", "unlabelled"])
        for sensor in self.robot.sensors.values():
            if isinstance(sensor, VisionSensor):
                _, info = sensor.get_obs()
<<<<<<< HEAD
                obj_names.extend([name for name in info['seg_instance'].values() if name not in names_to_exclude])
        return [x for x in [self.obj.scene.object_registry("name", x) for x in obj_names] if x is not None]
=======
                obj_names.extend([name for name in info["seg_instance"].values() if name not in names_to_exclude])
        return [x for x in [og.sim.scene.object_registry("name", x) for x in obj_names] if x is not None]
>>>>>>> 78eab686
<|MERGE_RESOLUTION|>--- conflicted
+++ resolved
@@ -64,10 +64,5 @@
         for sensor in self.robot.sensors.values():
             if isinstance(sensor, VisionSensor):
                 _, info = sensor.get_obs()
-<<<<<<< HEAD
                 obj_names.extend([name for name in info['seg_instance'].values() if name not in names_to_exclude])
-        return [x for x in [self.obj.scene.object_registry("name", x) for x in obj_names] if x is not None]
-=======
-                obj_names.extend([name for name in info["seg_instance"].values() if name not in names_to_exclude])
-        return [x for x in [og.sim.scene.object_registry("name", x) for x in obj_names] if x is not None]
->>>>>>> 78eab686
+        return [x for x in [self.obj.scene.object_registry("name", x) for x in obj_names] if x is not None]