--- conflicted
+++ resolved
@@ -515,12 +515,7 @@
             cond = (
                 lambda obj: (
                     th.dot(
-<<<<<<< HEAD
                         T.quat2mat(obj.states[self.__class__].link.get_position_orientation()[1]) @ th.tensor([0, 0, 1]),
-=======
-                        T.quat2mat(obj.states[self.__class__].link.get_orientation_orientation()[1])
-                        @ th.tensor([0, 0, 1]),
->>>>>>> d7ef3fec
                         th.tensor([0, 0, 1]),
                     )
                     > 0
