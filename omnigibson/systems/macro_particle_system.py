import os
import matplotlib.pyplot as plt
import trimesh

import omnigibson as og
import omnigibson.lazy as lazy
from omnigibson.macros import gm, create_module_macros
from omnigibson.prims.xform_prim import XFormPrim
from omnigibson.systems.system_base import BaseSystem, VisualParticleSystem, PhysicalParticleSystem, REGISTERED_SYSTEMS
from omnigibson.utils.constants import SemanticClass, PrimType
from omnigibson.utils.python_utils import classproperty, subclass_factory, snake_case_to_camel_case
from omnigibson.utils.sampling_utils import sample_cuboid_on_object_symmetric_bimodal_distribution
import omnigibson.utils.transform_utils as T
from omnigibson.utils.usd_utils import FlatcacheAPI
from omnigibson.prims.geom_prim import VisualGeomPrim, CollisionVisualGeomPrim
import numpy as np
from scipy.spatial.transform import Rotation as R
from omnigibson.utils.ui_utils import create_module_logger, suppress_omni_log

# Create module logger
log = create_module_logger(module_name=__name__)


class MacroParticleSystem(BaseSystem):
    """
    Global system for modeling "macro" level particles, e.g.: dirt, dust, etc.
    """
    # Template object to use -- class particle objet is assumed to be the first and only visual mesh belonging to the
    # root link of this template object, which symbolizes a single particle, and will be duplicated to generate the
    # particle system. Note that this object is NOT part of the actual particle system itself!
    _particle_template = None

    # dict, array of particle objects, mapped by their prim names
    particles = None

    # Counter to increment monotonically as we add more particles
    _particle_counter = None

    # Color associated with this system (NOTE: external queries should call cls.color)
    _color = None

    @classmethod
    def initialize(cls):
        # Run super method first
        super().initialize()

        # Initialize mutable class variables so they don't automatically get overridden by children classes
        cls.particles = dict()
        cls._particle_counter = 0

        # Create the system prim -- this is merely a scope prim
        og.sim.stage.DefinePrim(f"/World/{cls.name}", "Scope")

        # Load the particle template, and make it kinematic only because it's not interacting with anything
        particle_template = cls._create_particle_template()
        og.sim.import_object(obj=particle_template, register=False)

        # Make sure template scaling is [1, 1, 1] -- any particle scaling should be done via cls.min/max_scale
        assert np.all(particle_template.scale == 1.0)

        # Make sure there is no ambiguity about which mesh to use as the particle from this template
        assert len(particle_template.links) == 1, "MacroParticleSystem particle template has more than one link"
        assert len(particle_template.root_link.visual_meshes) == 1, "MacroParticleSystem particle template has more than one visual mesh"

        cls._particle_template = particle_template

        # Class particle objet is assumed to be the first and only visual mesh belonging to the root link
        cls.particle_object.material.shader_force_populate(render=True)
        cls.process_particle_object()

    @classproperty
    def particle_object(cls):
        return list(cls._particle_template.root_link.visual_meshes.values())[0]

    @classproperty
    def particle_idns(cls):
        """
        Returns:
            set: idn of all the particles across all groups.
        """
        return {cls.particle_name2idn(particle_name) for particle_name in cls.particles}

    @classproperty
    def next_available_particle_idn(cls):
        """
        Returns:
            int: the next available particle idn across all groups.
        """
        return cls._particle_counter

    @classmethod
    def _create_particle_template(cls):
        """
        Creates the particle template to be used for this system.

        NOTE: The loaded particle template is expected to be a non-articulated, single-link object with a single
            visual mesh attached to its root link, since this will be the actual visual mesh used

        Returns:
            EntityPrim: Particle template that will be duplicated when generating future particle groups
        """
        raise NotImplementedError()

    @classmethod
    def remove_all_particles(cls):
        # Use list explicitly to prevent mid-loop mutation of dict
        for particle_name in tuple(cls.particles.keys()):
            cls.remove_particle_by_name(name=particle_name)

    @classmethod
    def reset(cls):
        # Call super first
        super().reset()

        # Reset the particle counter
        cls._particle_counter = 0

    @classmethod
    def _clear(cls):
        # Clear all internal state
        og.sim.remove_object(cls._particle_template)

        super()._clear()

        cls._particle_template = None
        cls.particles = None
        cls._color = None

    @classproperty
    def n_particles(cls):
        return len(cls.particles)

    @classproperty
    def material(cls):
        return cls.particle_object.material

    @classproperty
    def particle_name_prefix(cls):
        """
        Returns:
            str: Naming prefix used for all generated particles. This is coupled with the unique particle ID to generate
                the full particle name
        """
        return f"{cls.name}Particle"

    @classproperty
    def state_size(cls):
        # In additon to super, we have:
        # scale (3*n), and particle counter (1)
        return super().state_size + 3 * cls.n_particles + 1

    @classmethod
    def _dump_state(cls):
        state = super()._dump_state()

        state["scales"] = np.array([particle.scale for particle in cls.particles.values()])
        state["particle_counter"] = cls._particle_counter

        return state

    @classmethod
    def _load_state(cls, state):
        # Run super first
        super()._load_state(state=state)

        # Set particle scales
        for particle, scale in zip(cls.particles.values(), state["scales"]):
            particle.scale = scale

        # Set particle counter
        cls._particle_counter = state["particle_counter"]

    @classmethod
    def _serialize(cls, state):
        # Run super first
        states_flat = super()._serialize(state=state)

        # Add particle scales, then the template info
        return np.concatenate([
            states_flat,
            state["scales"].flatten(),
            [state["particle_counter"]],
        ], dtype=float)

    @classmethod
    def _deserialize(cls, state):
        # Run super first
        state_dict, idx = super()._deserialize(state=state)

        # Infer how many scales we have, then deserialize
        n_particles = state_dict["n_particles"]
        len_scales = n_particles * 3
        state_dict["scales"] = state[idx:idx+len_scales].reshape(-1, 3)
        state_dict["particle_counter"] = int(state[idx+len_scales])

        return state_dict, idx + len_scales + 1

    @classmethod
    def process_particle_object(cls):
        """
        Perform any necessary processing on the particle object to extract further information.
        """
        # Update color if the particle object has any material
        color = np.ones(3)
        if cls.particle_object.has_material():
            diffuse_texture = cls.particle_object.material.diffuse_texture
            color = plt.imread(diffuse_texture).mean(axis=(0, 1)) if diffuse_texture else cls.particle_object.material.diffuse_color_constant
        cls._color = color

    @classmethod
    def add_particle(cls, prim_path, scale, idn=None):
        """
        Adds a particle to this system.

        Args:
            prim_path (str): Absolute path to the newly created particle, minus the name for this particle
            scale (3-array): (x,y,z) scale to set for the added particle
            idn (None or int): If specified, should be unique identifier to assign to this particle. If not, will
                automatically generate a new unique one

        Returns:
            XFormPrim: Newly created particle instance, which is added internally as well
        """
        # Generate the new particle
        name = cls.particle_idn2name(idn=cls.next_available_particle_idn if idn is None else idn)
        # Make sure name doesn't already exist
        assert name not in cls.particles.keys(), f"Cannot create particle with name {name} because it already exists!"
        new_particle = cls._load_new_particle(prim_path=f"{prim_path}/{name}", name=name)

        # Set the scale and make sure the particle is visible
        new_particle.scale = scale
        new_particle.visible = True

        # Track this particle as well
        cls.particles[new_particle.name] = new_particle

        # Increment counter
        cls._particle_counter += 1

        return new_particle

    @classmethod
    def remove_particle_by_name(cls, name):
        assert name in cls.particles, f"Got invalid name for particle to remove {name}"
        particle = cls.particles.pop(name)
        og.sim.remove_prim(particle)

    @classmethod
    def remove_particles(
            cls,
            idxs,
            **kwargs,
    ):
        particle_names = tuple(cls.particles.keys())
        for idx in idxs:
            cls.remove_particle_by_name(particle_names[idx])

    @classmethod
    def generate_particles(
            cls,
            positions,
            orientations=None,
            scales=None,
            **kwargs,
    ):
        # Grab pre-existing tfs
        current_positions, current_orientations = cls.get_particles_position_orientation()

        # Update the tensors
        n_particles = len(positions)
        orientations = R.random(num=n_particles).as_quat() if orientations is None else orientations
        scales = cls.sample_scales(n=n_particles) if scales is None else scales

        positions = np.concatenate([current_positions, positions], axis=0)
        orientations = np.concatenate([current_orientations, orientations], axis=0)

        # Add particles
        for scale in scales:
            cls.add_particle(prim_path=f"{cls.prim_path}/particles", scale=scale)

        # Set the tfs
        cls.set_particles_position_orientation(positions=positions, orientations=orientations)

    @classmethod
    def _load_new_particle(cls, prim_path, name):
        """
        Loads a new particle into the current stage, leveraging @cls.particle_object as a template for the new particle
        to load. This function should be implemented by any subclasses.

        Args:
            prim_path (str): The absolute stage path at which to create the new particle
            name (str): The name to assign to this new particle at the path

        Returns:
            XFormPrim: Loaded particle
        """
        raise NotImplementedError()

    @classmethod
    def particle_name2idn(cls, name):
        """
        Args:
            name (str): Particle name to grab its corresponding unique id number for

        Returns:
            int: Unique ID assigned to the particle based on its name
        """
        assert cls.particle_name_prefix in name, \
            f"Particle name should have '{cls.particle_name_prefix}' in it when checking ID! Got: {name}"
        return int(name.split(cls.particle_name_prefix)[-1])

    @classmethod
    def particle_idn2name(cls, idn):
        """
        Args:
            idn (int): Unique ID number assigned to the particle to grab the name for

        Returns:
            str: Particle name corresponding to its unique id number
        """
        assert isinstance(idn, int), \
            f"Particle idn must be an integer when checking name! Got: {idn}. Type: {type(idn)}"
        return f"{cls.particle_name_prefix}{idn}"

    @classproperty
    def color(cls):
        return np.array(cls._color)


class MacroVisualParticleSystem(MacroParticleSystem, VisualParticleSystem):
    """
    Particle system class that procedurally generates individual particles that are not subject to physics
    """
    # Maps particle name to dict of {obj, link, face_id}
    # NOTE: link will only exist for particles on rigid bodies
    # NOTE: face_id will only exist for particles on cloths
    _particles_info = None

    # Pre-cached information about visual particles so that we have efficient runtime computations
    # Maps particle name to local pose matrix for computing global poses for the particle
    _particles_local_mat = None

    # Maps group name to array of face_ids where particles are located if the group object is a cloth type
    # Maps group name to np.array of face IDs (int) that particles are attached to
    _cloth_face_ids = None

    # Default behavior for this class -- whether to clip generated particles halfway into objects when sampling
    # their locations on the surface of the given object
    _CLIP_INTO_OBJECTS = False

    # Default parameters for sampling particle locations
    # See omnigibson/utils/sampling_utils.py for how they are used.
    _SAMPLING_AXIS_PROBABILITIES = (0.25, 0.25, 0.5)
    _SAMPLING_AABB_OFFSET = 0.01
    _SAMPLING_BIMODAL_MEAN_FRACTION = 0.9
    _SAMPLING_BIMODAL_STDEV_FRACTION = 0.2
    _SAMPLING_MAX_ATTEMPTS = 20

    @classmethod
    def initialize(cls):
        # Run super method first
        super().initialize()

        # Initialize mutable class variables so they don't automatically get overridden by children classes
        cls._particles_info = dict()
        cls._particles_local_mat = dict()
        cls._cloth_face_ids = dict()

    @classmethod
    def update(cls):
        # Run super first
        super().update()

        z_extent = cls.particle_object.aabb_extent[2]
        # Iterate over all objects, and update all particles belonging to any cloth objects
        for name, obj in cls._group_objects.items():
            group = cls.get_group_name(obj=obj)
            if obj.prim_type == PrimType.CLOTH and cls.num_group_particles(group=group) > 0:
                # Update the transforms
                cloth = obj.root_link
                face_ids = cls._cloth_face_ids[group]
                idxs = cloth.faces[face_ids].flatten()
                positions = cloth.compute_particle_positions(idxs=idxs).reshape(-1, 3, 3)
                normals = cloth.compute_face_normals_from_particle_positions(positions=positions)

                # The actual positions we want are the face centroids, or the mean of all the positions
                positions = positions.mean(axis=1)
                # Orientations are the normals
                z_up = np.zeros_like(normals)
                z_up[:, 2] = 1.0
                orientations = T.axisangle2quat(T.vecs2axisangle(z_up, normals))
<<<<<<< HEAD
                z_extent = cls._particle_object.extent[2]
=======
>>>>>>> f4a75fec
                if not cls._CLIP_INTO_OBJECTS and z_extent > 0:
                    z_offsets = np.array([z_extent * particle.scale[2] for particle in cls._group_particles[group].values()]) / 2.0
                    # Shift the particles halfway up
                    positions += normals * z_offsets.reshape(-1, 1)

                # Set the group particle poses
                cls.set_group_particles_position_orientation(group=group, positions=positions, orientations=orientations)

    @classmethod
    def _load_new_particle(cls, prim_path, name):
        # We copy the template prim and generate the new object if the prim doesn't already exist, otherwise we
        # reference the pre-existing one
        if not lazy.omni.isaac.core.utils.prims.get_prim_at_path(prim_path):
            lazy.omni.kit.commands.execute(
                "CopyPrim",
                path_from=cls.particle_object.prim_path,
                path_to=prim_path,
            )
        return VisualGeomPrim(prim_path=prim_path, name=name)

    @classmethod
    def _clear(cls):
        # Run super method first
        super()._clear()

        # Clear all groups as well
        cls._particles_info = dict()
        cls._particles_local_mat = dict()
        cls._cloth_face_ids = dict()

    @classmethod
    def remove_attachment_group(cls, group):
        # Call super first
        super().remove_attachment_group(group=group)

        # If the group is a cloth, also remove the cloth face ids
        if group in cls._cloth_face_ids:
            cls._cloth_face_ids.pop(group)

        return group

    @classmethod
    def remove_particle_by_name(cls, name):
        # Run super first
        super().remove_particle_by_name(name=name)

        # Remove this particle from its respective group as well
        parent_obj = cls._particles_info[name]["obj"]
        group = cls.get_group_name(obj=parent_obj)
        cls._group_particles[group].pop(name)
        cls._particles_local_mat.pop(name)
        particle_info = cls._particles_info.pop(name)
        if cls._is_cloth_obj(obj=parent_obj):
            # Also remove from cloth face ids
            face_ids = cls._cloth_face_ids[group]
            idx_mapping = {face_id: i for i, face_id in enumerate(face_ids)}
            cls._cloth_face_ids[group] = np.delete(face_ids, idx_mapping[particle_info["face_id"]])

    @classmethod
    def generate_group_particles(
            cls,
            group,
            positions,
            orientations=None,
            scales=None,
            link_prim_paths=None,
    ):
        # Make sure the group exists
        cls._validate_group(group=group)

        # Standardize orientations and links
        obj = cls._group_objects[group]
        is_cloth = cls._is_cloth_obj(obj=obj)

        # If cloth, run the following sanity checks:
        # (1) make sure link prim paths are not specified -- we can ONLY apply particles under the object xform prim
        # (2) make sure object prim path exists at /World/<NAME> -- global pose inference assumes this is the case
        if is_cloth:
            assert link_prim_paths is None, "link_prim_paths should not be specified for cloth object group!"
            assert obj.prim.GetParent().GetPath().pathString == "/World", \
                "cloth object should exist as direct child of /World prim!"

        n_particles = positions.shape[0]
        if orientations is None:
            orientations = np.zeros((n_particles, 4))
            orientations[:, -1] = 1.0
        link_prim_paths = [None] * n_particles if is_cloth else link_prim_paths

        scales = cls.sample_scales_by_group(group=group, n=n_particles) if scales is None else scales
<<<<<<< HEAD
        bbox_extents_local = [(cls._particle_object.extent * scale).tolist() for scale in scales]
=======
        bbox_extents_local = [(cls.particle_object.aabb_extent * scale).tolist() for scale in scales]
>>>>>>> f4a75fec

        # If we're using flatcache, we need to update the object's pose on the USD manually
        if gm.ENABLE_FLATCACHE:
            FlatcacheAPI.sync_raw_object_transforms_in_usd(prim=obj)

        # Generate particles
        z_up = np.zeros((3, 1))
        z_up[-1] = 1.0
        for position, orientation, scale, bbox_extent_local, link_prim_path in \
                zip(positions, orientations, scales, bbox_extents_local, link_prim_paths):
            link = None if is_cloth else obj.links[link_prim_path.split("/")[-1]]
            # Possibly shift the particle slightly away from the object if we're not clipping into objects
            # Note: For particles tied to rigid objects, the given position is on the surface of the object,
            # so clipping would move the particle INTO the object surface, whereas for particles tied to cloth objects,
            # the given position is at the particle location (i.e.: already clipped), so NO clipping would move the
            # particle AWAY from the object surface
            if (is_cloth and not cls._CLIP_INTO_OBJECTS) or (not is_cloth and cls._CLIP_INTO_OBJECTS):
                # Shift the particle halfway down
                base_to_center = bbox_extent_local[2] / 2.0
                normal = (T.quat2mat(orientation) @ z_up).flatten()
                offset = normal * base_to_center if is_cloth else -normal * base_to_center
                position += offset

            # Create particle
            particle = cls.add_particle(
                prim_path=obj.prim_path if is_cloth else link_prim_path,
                scale=scale,
            )

            # Add to group
            cls._group_particles[group][particle.name] = particle
            cls._particles_info[particle.name] = dict(obj=cls._group_objects[group], link=link)

            # Set the pose
            cls.set_particle_position_orientation(idx=-1, position=position, orientation=orientation)

    @classmethod
    def generate_group_particles_on_object(cls, group, max_samples, min_samples_for_success=1):
        assert max_samples >= min_samples_for_success, "number of particles to sample should exceed the min for success"

        # Make sure the group exists
        cls._validate_group(group=group)

        # Remove all stale particles
        cls.remove_all_group_particles(group=group)

        # Generate requested number of particles
        obj = cls._group_objects[group]

        # Sample scales and corresponding bbox extents
        scales = cls.sample_scales_by_group(group=group, n=max_samples)
        # For sampling particle positions, we need the global bbox extents, NOT the local extents
        # which is what we would get naively if we directly use @scales
        avg_scale = np.cbrt(np.product(obj.scale))
<<<<<<< HEAD
        bbox_extents_global = scales * cls._particle_object.extent.reshape(1, 3) * avg_scale
=======
        bbox_extents_global = scales * cls.particle_object.aabb_extent.reshape(1, 3) * avg_scale
>>>>>>> f4a75fec

        if obj.prim_type == PrimType.CLOTH:
            # Sample locations based on randomly sampled keyfaces
            cloth = obj.root_link
            n_faces = len(cloth.faces)
            face_ids = np.random.choice(n_faces, min(max_samples, n_faces), replace=False)
            # Positions are the midpoints of each requested face
            normals = cloth.compute_face_normals(face_ids=face_ids)
            positions = cloth.compute_particle_positions(idxs=cloth.faces[face_ids].flatten()).reshape(-1, 3, 3).mean(axis=1)
            # Orientations are the normals
            z_up = np.zeros_like(normals)
            z_up[:, 2] = 1.0
            orientations = T.axisangle2quat(T.vecs2axisangle(z_up, normals))
            link_prim_paths = None
            cls._cloth_face_ids[group] = face_ids
        else:
            # Sample locations for all particles
            results = sample_cuboid_on_object_symmetric_bimodal_distribution(
                obj=obj,
                num_samples=max_samples,
                cuboid_dimensions=bbox_extents_global,
                bimodal_mean_fraction=cls._SAMPLING_BIMODAL_MEAN_FRACTION,
                bimodal_stdev_fraction=cls._SAMPLING_BIMODAL_STDEV_FRACTION,
                axis_probabilities=cls._SAMPLING_AXIS_PROBABILITIES,
                undo_cuboid_bottom_padding=True,
                verify_cuboid_empty=False,
                aabb_offset=cls._SAMPLING_AABB_OFFSET,
                max_sampling_attempts=cls._SAMPLING_MAX_ATTEMPTS,
                refuse_downwards=True,
            )

            # Use sampled points
            positions, orientations, particle_scales, link_prim_paths = [], [], [], []
            for result, scale in zip(results, scales):
                position, normal, quaternion, hit_link, reasons = result
                if position is not None:
                    positions.append(position)
                    orientations.append(quaternion)
                    particle_scales.append(scale)
                    link_prim_paths.append(hit_link)
            scales = particle_scales

        success = len(positions) >= min_samples_for_success
        # If we generated a sufficient number of points, generate them in the simulator
        if success:
            cls.generate_group_particles(
                group=group,
                positions=np.array(positions),
                orientations=np.array(orientations),
                scales=np.array(scales),
                link_prim_paths=link_prim_paths,
            )
            # If we're a cloth, store the face_id as well
            if obj.prim_type == PrimType.CLOTH:
                for particle_name, face_id in zip(cls._group_particles[group].keys(), cls._cloth_face_ids[group]):
                    cls._particles_info[particle_name]["face_id"] = int(face_id)

        return success

    @classmethod
    def _compute_batch_particles_position_orientation(cls, particles, local=False):
        """
        Computes all @particles' positions and orientations

        Args:
            particles (Iterable of str): Names of particles to compute batched position orientation for
            local (bool): Whether to compute particles' poses in local frame or not

        Returns:
            2-tuple:
                - (n, 3)-array: per-particle (x,y,z) position
                - (n, 4)-array: per-particle (x,y,z,w) quaternion orientation
        """
        n_particles = len(particles)
        if n_particles == 0:
            return (np.array([]).reshape(0, 3), np.array([]).reshape(0, 4))

        if local:
            poses = np.zeros((n_particles, 4, 4))
            for i, name in enumerate(particles):
                poses[i] = T.pose2mat(cls.particles[name].get_local_pose())
        else:
            # Iterate over all particles and compute link tfs programmatically, then batch the matrix transform
            link_tfs = dict()
            link_tfs_batch = np.zeros((n_particles, 4, 4))
            particle_local_poses_batch = np.zeros_like(link_tfs_batch)
            for i, name in enumerate(particles):
                obj = cls._particles_info[name]["obj"]
                is_cloth = cls._is_cloth_obj(obj=obj)
                if is_cloth:
                    if obj not in link_tfs:
                        # We want World --> obj transform, NOT the World --> root_link transform, since these particles
                        # do NOT exist under a link but rather the object prim itself. So we use XFormPrim to directly
                        # get the transform, and not obj.get_local_pose() which will give us the local pose of the
                        # root link!
                        link_tfs[obj] = T.pose2mat(XFormPrim.get_local_pose(obj))
                else:
                    link = cls._particles_info[name]["link"]
                    if link not in link_tfs:
                        link_tfs[link] = T.pose2mat(link.get_position_orientation())
                link_tfs_batch[i] = link_tfs[link]
                particle_local_poses_batch[i] = cls._particles_local_mat[name]

            # Compute once
            poses = np.matmul(link_tfs_batch, particle_local_poses_batch)

        # Decompose back into positions and orientations
        return poses[:, :3, 3], T.mat2quat(poses[:, :3, :3])

    @classmethod
    def get_particles_position_orientation(cls):
        return cls._compute_batch_particles_position_orientation(particles=cls.particles, local=False)

    @classmethod
    def get_particles_local_pose(cls):
        return cls._compute_batch_particles_position_orientation(particles=cls.particles, local=True)

    @classmethod
    def get_group_particles_position_orientation(cls, group):
        return cls._compute_batch_particles_position_orientation(particles=cls._group_particles[group], local=False)

    @classmethod
    def get_group_particles_local_pose(cls, group):
        return cls._compute_batch_particles_position_orientation(particles=cls._group_particles[group], local=True)

    @classmethod
    def get_particle_position_orientation(cls, idx):
        name = list(cls.particles.keys())[idx]
        # First, get local pose, scale it by the parent link's scale, and then convert into a matrix
        # Note that particles_local_mat already takes the parent scale into account when computing the transform!
        parent_obj = cls._particles_info[name]["obj"]
        is_cloth = cls._is_cloth_obj(obj=parent_obj)
        local_mat = cls._particles_local_mat[name]
        link_tf = T.pose2mat(XFormPrim.get_local_pose(parent_obj)) if is_cloth else \
            T.pose2mat(cls._particles_info[name]["link"].get_position_orientation())

        # Multiply the local pose by the link's global transform, then return as pos, quat tuple
        return T.mat2pose(link_tf @ local_mat)

    @classmethod
    def get_particle_local_pose(cls, idx):
        name = list(cls.particles.keys())[idx]
        return cls.particles[name].get_local_pose()

    @classmethod
    def _modify_batch_particles_position_orientation(cls, particles, positions=None, orientations=None, local=False):
        """
        Modifies all @particles' positions and orientations with @positions and @orientations

        Args:
            particles (Iterable of str): Names of particles to compute batched position orientation for
            local (bool): Whether to set particles' poses in local frame or not

        Returns:
            2-tuple:
                - (n, 3)-array: per-particle (x,y,z) position
                - (n, 4)-array: per-particle (x,y,z,w) quaternion orientation
        """
        n_particles = len(particles)
        if n_particles == 0:
            return

        if positions is None or orientations is None:
            pos, ori = cls._compute_batch_particles_position_orientation(particles=particles, local=local)
            positions = pos if positions is None else positions
            orientations = ori if orientations is None else orientations
        lens = np.array([len(particles), len(positions), len(orientations)])
        assert lens.min() == lens.max(), "Got mismatched particles, positions, and orientations!"

        particle_local_poses_batch = np.zeros((cls.n_particles, 4, 4))
        particle_local_poses_batch[:, -1, -1] = 1.0
        particle_local_poses_batch[:, :3, 3] = positions
        particle_local_poses_batch[:, :3, :3] = T.quat2mat(orientations)

        if not local:
            # Iterate over all particles and compute link tfs programmatically, then batch the matrix transform
            link_tfs = dict()
            link_tfs_batch = np.zeros((cls.n_particles, 4, 4))
            for i, name in enumerate(particles):
                obj = cls._particles_info[name]["obj"]
                is_cloth = cls._is_cloth_obj(obj=obj)
                if is_cloth:
                    if obj not in link_tfs:
                        # We want World --> obj transform, NOT the World --> root_link transform, since these particles
                        # do NOT exist under a link but rather the object prim itself. So we use XFormPrim to directly
                        # get the transform, and not obj.get_local_pose() which will give us the local pose of the
                        # root link!
                        link_tfs[obj] = T.pose2mat(XFormPrim.get_local_pose(obj))
                    link_tf = link_tfs[obj]
                else:
                    link = cls._particles_info[name]["link"]
                    if link not in link_tfs:
                        link_tfs[link] = T.pose2mat(link.get_position_orientation())
                    link_tf = link_tfs[link]
                link_tfs_batch[i] = link_tf

            # particle_local_poses_batch = np.matmul(np.linalg.inv(link_tfs_batch), particle_local_poses_batch)
            particle_local_poses_batch = np.linalg.solve(link_tfs_batch, particle_local_poses_batch)

        for i, name in enumerate(particles):
            cls._modify_particle_local_mat(name=name, mat=particle_local_poses_batch[i], ignore_scale=local)

    @classmethod
    def set_particles_position_orientation(cls, positions=None, orientations=None):
        return cls._modify_batch_particles_position_orientation(particles=cls.particles, positions=positions, orientations=orientations, local=False)

    @classmethod
    def set_particles_local_pose(cls, positions=None, orientations=None):
        return cls._modify_batch_particles_position_orientation(particles=cls.particles, positions=positions, orientations=orientations, local=True)

    @classmethod
    def set_group_particles_position_orientation(cls, group, positions=None, orientations=None):
        return cls._modify_batch_particles_position_orientation(particles=cls._group_particles[group], positions=positions, orientations=orientations, local=False)

    @classmethod
    def set_group_particles_local_pose(cls, group, positions=None, orientations=None):
        return cls._modify_batch_particles_position_orientation(particles=cls._group_particles[group], positions=positions, orientations=orientations, local=True)

    @classmethod
    def set_particle_position_orientation(cls, idx, position=None, orientation=None):
        if position is None or orientation is None:
            pos, ori = cls.get_particle_position_orientation(idx=idx)
            position = pos if position is None else position
            orientation = ori if orientation is None else orientation

        name = list(cls.particles.keys())[idx]
        global_mat = np.zeros((4, 4))
        global_mat[-1, -1] = 1.0
        global_mat[:3, 3] = position
        global_mat[:3, :3] = T.quat2mat(orientation)
        # First, get global pose, scale it by the parent link's scale, and then convert into a matrix
        parent_obj = cls._particles_info[name]["obj"]
        is_cloth = cls._is_cloth_obj(obj=parent_obj)
        link_tf = T.pose2mat(XFormPrim.get_local_pose(parent_obj)) if is_cloth else \
            T.pose2mat(cls._particles_info[name]["link"].get_position_orientation())
        local_mat = np.linalg.inv(link_tf) @ global_mat

        cls._modify_particle_local_mat(name=name, mat=local_mat, ignore_scale=False)

    @classmethod
    def set_particle_local_pose(cls, idx, position=None, orientation=None):
        if position is None or orientation is None:
            pos, ori = cls.get_particle_local_pose(idx=idx)
            position = pos if position is None else position
            orientation = ori if orientation is None else orientation

        name = list(cls.particles.keys())[idx]
        local_mat = np.zeros((4, 4))
        local_mat[-1, -1] = 1.0
        local_mat[:3, 3] = position
        local_mat[:3, :3] = T.quat2mat(orientation)
        cls._modify_particle_local_mat(name=name, mat=local_mat, ignore_scale=True)

    @classmethod
    def _is_cloth_obj(cls, obj):
        """
        Checks whether object @obj is a cloth or not

        Args:
            obj (BaseObject): Object to check

        Returns:
            bool: True if the object is cloth type, otherwise False
        """
        return obj.prim_type == PrimType.CLOTH

    @classmethod
    def _compute_particle_local_mat(cls, name, ignore_scale=False):
        """
        Computes particle @name's local transform as a homogeneous 4x4 matrix

        Args:
            name (str): Name of the particle to compute local transform matrix for
            ignore_scale (bool): Whether to ignore the parent_link scale when computing the local transform

        Returns:
            np.array: (4, 4) homogeneous transform matrix
        """
        particle = cls.particles[name]
        parent_obj = cls._particles_info[name]["obj"]
        is_cloth = cls._is_cloth_obj(obj=parent_obj)
        scale = np.ones(3) if is_cloth else cls._particles_info[name]["link"].scale
        local_pos, local_quat = particle.get_local_pose()
        local_pos = local_pos if ignore_scale else local_pos * scale
        return T.pose2mat((local_pos, local_quat))

    @classmethod
    def _modify_particle_local_mat(cls, name, mat, ignore_scale=False):
        """
        Sets particle @name's local transform as a homogeneous 4x4 matrix

        Args:
            name (str): Name of the particle to compute local transform matrix for
            mat (n-array): (4, 4) homogeneous transform matrix
            ignore_scale (bool): Whether to ignore the parent_link scale when setting the local transform
        """
        particle = cls.particles[name]
        parent_obj = cls._particles_info[name]["obj"]
        is_cloth = cls._is_cloth_obj(obj=parent_obj)
        scale = np.ones(3) if is_cloth else cls._particles_info[name]["link"].scale
        local_pos, local_quat = T.mat2pose(mat)
        local_pos = local_pos if ignore_scale else local_pos / scale
        particle.set_local_pose(local_pos, local_quat)

        # Store updated value
        cls._particles_local_mat[name] = mat

    @classmethod
    def _sync_particle_groups(
        cls,
        group_objects,
        particle_idns,
        particle_attached_references,
    ):
        """
        Synchronizes the particle groups based on desired identification numbers @group_idns

        Args:
            group_objects (list of BaseObject): Desired unique group objects that should be active for
            this particle system.
            particle_idns (list of list of int): Per-group unique id numbers for the particles assigned to that group.
                List should be same length as @group_idns with sub-entries corresponding to the desired number of
                particles assigned to that group
            particle_attached_references (list of list of str or int): Per-group reference info relevant for each
                particle. List should be same length as @group_idns with sub-entries corresponding to the desired
                number of particles assigned to that group. If a given group is a cloth object, the entries should be
                integers corresponding to the individual face IDs that each particle is attached to for the group.
                Otherwise, the group is assumed to be a rigid object, in which case the entries should be link
                names corresponding to the specific links each particle is attached for each group.
        """
        # We have to be careful here -- some particle groups may have been deleted / are mismatched, so we need
        # to update accordingly, potentially deleting stale groups and creating new groups as needed
        name_to_info_mapping = {obj.name: {
            "n_particles": len(p_idns),
            "particle_idns": p_idns,
            "references": references,
        }
            for obj, p_idns, references in
            zip(group_objects, particle_idns, particle_attached_references)}

        current_group_names = cls.groups
        desired_group_names = set(obj.name for obj in group_objects)
        groups_to_delete = current_group_names - desired_group_names
        groups_to_create = desired_group_names - current_group_names
        common_groups = current_group_names.intersection(desired_group_names)

        # Sanity check the common groups, we will recreate any where there is a mismatch
        for name in common_groups:
            info = name_to_info_mapping[name]
            if cls.num_group_particles(group=name) != info["n_particles"]:
                log.debug(f"Got mismatch in particle group {name} when syncing, "
                                f"deleting and recreating group now.")
                # Add this group to both the delete and creation pile
                groups_to_delete.add(name)
                groups_to_create.add(name)

        # Delete any groups we no longer want
        for name in groups_to_delete:
            cls.remove_attachment_group(group=name)

        # Create any groups we don't already have
        for name in groups_to_create:
            obj = og.sim.scene.object_registry("name", name)
            info = name_to_info_mapping[name]
            cls.create_attachment_group(obj=obj)
            is_cloth = cls._is_cloth_obj(obj=obj)
            for particle_idn, reference in zip(info["particle_idns"], info["references"]):
                # Reference is either the face ID (int) if cloth group or link name (str) if rigid body group
                # Create the necessary particles
                # Use scale (1,1,1) since it will get overridden anyways when loading state
                particle = cls.add_particle(
                    prim_path=obj.prim_path if is_cloth else obj.links[reference].prim_path,
                    scale=np.ones(3),
                    idn=int(particle_idn),
                )
                cls._group_particles[name][particle.name] = particle
                cls._particles_info[particle.name] = dict(obj=obj)
                # Add face_id if is_cloth, otherwise, add link
                if is_cloth:
                    cls._particles_info[particle.name]["face_id"] = int(reference)
                else:
                    cls._particles_info[particle.name]["link"] = obj.links[reference]

            # Also store the cloth face IDs as a vector
            if is_cloth:
                cls._cloth_face_ids[cls.get_group_name(obj)] = \
                    np.array([cls._particles_info[particle_name]["face_id"] for particle_name in cls._group_particles[name]])

    @classmethod
    def create(cls, name, create_particle_template, min_scale=None, max_scale=None, scale_relative_to_parent=False, **kwargs):
        """
        Utility function to programmatically generate monolithic visual particle system classes.

        Note: If using super() calls in any functions, we have to use slightly esoteric syntax in order to
        accommodate this procedural method for using super calls
        cf. https://stackoverflow.com/questions/22403897/what-does-it-mean-by-the-super-object-returned-is-unbound-in-python
            Use: super(cls).__get__(cls).<METHOD_NAME>(<KWARGS>)

        Args:
            name (str): Name of the visual particles, in snake case.
            min_scale (None or 3-array): If specified, sets the minumum bound for the visual particles' relative scale.
                Else, defaults to 1
            max_scale (None or 3-array): If specified, sets the maximum bound for the visual particles' relative scale.
                Else, defaults to 1
            scale_relative_to_parent (bool): If True, will scale generated particles relative to the corresponding
                group's object
            create_particle_template (function): Method for generating the visual particle template that will be duplicated
                when generating groups of particles.
                Expected signature:

                create_particle_template(prim_path: str, name: str) --> EntityPrim

                where @prim_path and @name are the parameters to assign to the generated EntityPrim.
                NOTE: The loaded particle template is expected to be a non-articulated, single-link object with a single
                    visual mesh attached to its root link, since this will be the actual visual mesh used

            **kwargs (any): keyword-mapped parameters to override / set in the child class, where the keys represent
                the class attribute to modify and the values represent the functions / value to set
                (Note: These values should have either @classproperty or @classmethod decorators!)

        Returns:
            VisualParticleSystem: Generated visual particle system class
        """
        # Override the necessary parameters
        @classproperty
        def cp_register_system(cls):
            # We should register this system since it's an "actual" system (not an intermediate class)
            return True

        @classproperty
        def cp_scale_relative_to_parent(cls):
            return scale_relative_to_parent

        @classmethod
        def cm_create_particle_template(cls):
            return create_particle_template(prim_path=f"{cls.prim_path}/template", name=f"{cls.name}_template")

        # Add to any other params specified
        kwargs["_register_system"] = cp_register_system
        kwargs["scale_relative_to_parent"] = cp_scale_relative_to_parent
        kwargs["_create_particle_template"] = cm_create_particle_template

        # Run super
        return super().create(name=name, min_scale=min_scale, max_scale=max_scale, **kwargs)

    @classmethod
    def _dump_state(cls):
        state = super()._dump_state()
        particle_names = list(cls.particles.keys())
        # Add in per-group information
        groups_dict = dict()
        name2idx = {name: idx for idx, name in enumerate(particle_names)}
        for group_name, group_particles in cls._group_particles.items():
            obj = cls._group_objects[group_name]
            is_cloth = cls._is_cloth_obj(obj=obj)

            groups_dict[group_name] = dict(
                particle_attached_obj_uuid=obj.uuid,
                n_particles=cls.num_group_particles(group=group_name),
                particle_idns=[cls.particle_name2idn(name=name) for name in group_particles.keys()],
                particle_indices=[name2idx[name] for name in group_particles.keys()],
                # If the attached object is a cloth, store the face_id, otherwise, store the link name
                particle_attached_references=[cls._particles_info[name]["face_id"] for name in group_particles.keys()]
                if is_cloth else [cls._particles_info[name]["link"].prim_path.split("/")[-1] for name in group_particles.keys()],
            )

        state["n_groups"] = len(cls._group_particles)
        state["groups"] = groups_dict

        return state

    @classmethod
    def _load_state(cls, state):
        # First, we sync our particle systems
        """
        Load the internal state to this object as specified by @state. Should be implemented by subclass.

        Args:
            state (dict): Keyword-mapped states of this object to set
        """
        # Synchronize particle groups
        group_objects = []
        particle_idns = []
        particle_attached_references = []

        indices_to_remove = np.array([], dtype=int)
        for info in state["groups"].values():
            obj = og.sim.scene.object_registry("uuid", info["particle_attached_obj_uuid"])
            # obj will be None if an object with an attachment group is removed between dump_state() and load_state()
            if obj is not None:
                group_objects.append(obj)
                particle_idns.append(info["particle_idns"])
                particle_attached_references.append(info["particle_attached_references"])
            else:
                indices_to_remove = np.append(indices_to_remove, np.array(info["particle_indices"], dtype=int))
        cls._sync_particle_groups(
            group_objects=group_objects,
            particle_idns=particle_idns,
            particle_attached_references=particle_attached_references,
        )
        state["n_particles"] -= len(indices_to_remove)
        state["positions"] = np.delete(state["positions"], indices_to_remove, axis=0)
        state["orientations"] = np.delete(state["orientations"], indices_to_remove, axis=0)
        state["scales"] = np.delete(state["scales"], indices_to_remove, axis=0)

        # Run super
        super()._load_state(state=state)

    @classmethod
    def _serialize(cls, state):
        # Run super first
        state_flat = super()._serialize(state=state)

        groups_dict = state["groups"]
        state_group_flat = [[state["n_groups"]]]
        for group_name, group_dict in groups_dict.items():
            obj = cls._group_objects[group_name]
            is_cloth = cls._is_cloth_obj(obj=obj)
            group_obj_link2id = {link_name: i for i, link_name in enumerate(obj.links.keys())}
            state_group_flat += [
                [group_dict["particle_attached_obj_uuid"]],
                [group_dict["n_particles"]],
                group_dict["particle_idns"],
                group_dict["particle_indices"],
                (group_dict["particle_attached_references"] if is_cloth else
                 [group_obj_link2id[reference] for reference in group_dict["particle_attached_references"]]),
            ]

        return np.concatenate([*state_group_flat, state_flat]).astype(float)

    @classmethod
    def _deserialize(cls, state):
        # Synchronize the particle groups
        n_groups = int(state[0])
        groups_dict = dict()
        group_objs = []
        # Index starts at 1 because index 0 is n_groups
        idx = 1
        for i in range(n_groups):
            obj_uuid, n_particles = int(state[idx]), int(state[idx + 1])
            obj = og.sim.scene.object_registry("uuid", obj_uuid)
            assert obj is not None, f"Object with UUID {obj_uuid} not found in the scene"
            is_cloth = cls._is_cloth_obj(obj=obj)
            group_obj_id2link = {i: link_name for i, link_name in enumerate(obj.links.keys())}
            group_objs.append(obj)
            groups_dict[obj.name] = dict(
                particle_attached_obj_uuid=obj_uuid,
                n_particles=n_particles,
                particle_idns=[int(idn) for idn in state[idx + 2 : idx + 2 + n_particles]], # Idx + 2 because the first two are obj_uuid and n_particles
                particle_indices=[int(idn) for idn in state[idx + 2 + n_particles: idx + 2 + n_particles * 2]],
                particle_attached_references=[int(idn) for idn in state[idx + 2 + n_particles * 2: idx + 2 + n_particles * 3]]
                if is_cloth else [group_obj_id2link[int(idn)] for idn in state[idx + 2 + n_particles * 2: idx + 2 + n_particles * 3]],
            )
            idx += 2 + n_particles * 3

        log.debug(f"Syncing {cls.name} particles with {n_groups} groups..")
        cls._sync_particle_groups(
            group_objects=group_objs,
            particle_idns=[group_info["particle_idns"] for group_info in groups_dict.values()],
            particle_attached_references=[group_info["particle_attached_references"] for group_info in groups_dict.values()],
        )

        # Get super method
        state_dict, idx_super = super()._deserialize(state=state[idx:])
        state_dict["n_groups"] = n_groups
        state_dict["groups"] = groups_dict

        return state_dict, idx + idx_super


class MacroPhysicalParticleSystem(MacroParticleSystem, PhysicalParticleSystem):
    """
    Particle system class that procedurally generates individual particles that are subject to physics
    """
    # Physics rigid body view for keeping track of all particles' state
    particles_view = None

    # Approximate radius of the macro particle, and distance from particle frame to approximate center
    _particle_radius = None
    _particle_offset = None

    @classmethod
    def initialize(cls):
        # Run super method first
        super().initialize()

        # Create the particles head prim -- this is merely a scope prim
        og.sim.stage.DefinePrim(f"{cls.prim_path}/particles", "Scope")

        # A new view needs to be created every time once sim is playing, so we add a callback now
        og.sim.add_callback_on_play(name=f"{cls.name}_particles_view", callback=cls.refresh_particles_view)

        # If sim is already playing, refresh particles immediately
        if og.sim.is_playing():
            cls.refresh_particles_view()

    @classmethod
    def _load_new_particle(cls, prim_path, name):
        # We copy the template prim and generate the new object if the prim doesn't already exist, otherwise we
        # reference the pre-existing one
        if not lazy.omni.isaac.core.utils.prims.get_prim_at_path(prim_path):
            lazy.omni.kit.commands.execute(
                "CopyPrim",
                path_from=cls.particle_object.prim_path,
                path_to=prim_path,
            )
            # Apply RigidBodyAPI to it so it is subject to physics
            prim = lazy.omni.isaac.core.utils.prims.get_prim_at_path(prim_path)
            lazy.pxr.UsdPhysics.RigidBodyAPI.Apply(prim)
        return CollisionVisualGeomPrim(prim_path=prim_path, name=name)

    @classmethod
    def process_particle_object(cls):
        # Run super method
        super().process_particle_object()

        # Compute particle radius
        vertices = np.array(cls.particle_object.get_attribute("points")) * cls.max_scale.reshape(1, 3)
        cls._particle_offset, cls._particle_radius = trimesh.nsphere.minimum_nsphere(trimesh.Trimesh(vertices=vertices))

    @classmethod
    def refresh_particles_view(cls):
        """
        Internal helper method to refresh the particles' rigid body view to grab state

        Should be called every time sim.play() is called
        """
        og.sim.pi.update_simulation(elapsedStep=0, currentTime=og.sim.current_time)
        with suppress_omni_log(channels=["omni.physx.tensors.plugin"]):
            cls.particles_view = og.sim.physics_sim_view.create_rigid_body_view(pattern=f"{cls.prim_path}/particles/*")

    @classmethod
    def _clear(cls):
        # Run super method first
        super()._clear()

        # Clear internal variables
        cls.particles_view = None
        cls._particle_radius = None
        cls._particle_offset = None

    @classmethod
    def remove_particle_by_name(cls, name):
        # Run super first
        super().remove_particle_by_name(name=name)

        # Refresh particles view
        cls.refresh_particles_view()

    @classmethod
    def add_particle(cls, prim_path, scale, idn=None):
        # Run super first
        particle = super().add_particle(prim_path=prim_path, scale=scale, idn=idn)

        # Refresh particles view
        cls.refresh_particles_view()

        return particle

    @classmethod
    def get_particles_position_orientation(cls):
        # Note: This gets the center of the sphere approximation of the particles, NOT the actual particle frames!
        if cls.n_particles > 0:
            tfs = cls.particles_view.get_transforms()
            pos, ori = tfs[:, :3], tfs[:, 3:]
            pos = pos + T.quat2mat(ori) @ cls._particle_offset
        else:
            pos, ori = np.array([]).reshape(0, 3), np.array([]).reshape(0, 4)
        return pos, ori

    @classmethod
    def get_particles_local_pose(cls):
        return cls.get_particles_position_orientation()

    @classmethod
    def get_particle_position_orientation(cls, idx):
        assert idx <= cls.n_particles, \
            f"Got invalid idx for getting particle pose! N particles: {cls.n_particles}, got idx: {idx}"
        positions, orientations = cls.get_particles_position_orientation()
        return (positions[idx], orientations[idx]) if cls.n_particles > 0 else (positions, orientations)

    @classmethod
    def get_particle_local_pose(cls, idx):
        return cls.get_particle_position_orientation(idx=idx)

    @classmethod
    def set_particles_position_orientation(cls, positions=None, orientations=None):
        if cls.n_particles == 0:
            return

        # Note: This sets the center of the sphere approximation of the particles, NOT the actual particle frames!
        if positions is None or orientations is None:
            pos, ori = cls.get_particles_position_orientation()
            orientations = ori if orientations is None else orientations
            positions = pos if positions is None else (positions - T.quat2mat(orientations) @ cls._particle_offset)
        cls.particles_view.set_transforms(np.concatenate([positions, orientations], axis=1), indices=np.arange(len(positions)))

    @classmethod
    def set_particles_local_pose(cls, positions=None, orientations=None):
        cls.set_particles_position_orientation(positions=positions, orientations=orientations)

    @classmethod
    def set_particle_position_orientation(cls, idx, position=None, orientation=None):
        assert idx <= cls.n_particles, \
            f"Got invalid idx for setting particle pose! N particles: {cls.n_particles}, got idx: {idx}"
        if position is None or orientation is None:
            pos, ori = cls.get_particle_position_orientation(idx=idx)
            orientation = ori if orientation is None else orientation
            position = pos if position is None else (position - T.quat2mat(orientation) @ cls._particle_offset)
        cls.particles_view.set_transforms(np.concatenate([position, orientation]).reshape(1, -1), indices=np.array([idx]))

    @classmethod
    def set_particle_local_pose(cls, idx, position=None, orientation=None):
        cls.set_particle_position_orientation(idx=idx, position=position, orientation=orientation)

    @classmethod
    def get_particles_velocities(cls):
        """
        Grab particles' global linear and angular velocities

        Returns:
            2-tuple:
                - (n, 3)-array: per-particle (x, y, z) linear velocities in the world frame
                - (n, 3)-array: per-particle (ax, ay, az) angular velocities in the world frame
        """
        if cls.n_particles > 0:
            vels = cls.particles_view.get_velocities()
            lin_vel, ang_vel = vels[:, :3], vels[:, 3:]
        else:
            lin_vel, ang_vel = np.array([]).reshape(0, 3), np.array([]).reshape(0, 3)
        return lin_vel, ang_vel

    @classmethod
    def get_particle_velocities(cls, idx):
        """
        Grab particle @idx's global linear and angular velocities

        Returns:
            2-tuple:
                - 3-array: particle (x, y, z) linear velocity in the world frame
                - 3-array: particle (ax, ay, az) angular velocity in the world frame
        """
        assert idx <= cls.n_particles, \
            f"Got invalid idx for getting particle velocity! N particles: {cls.n_particles}, got idx: {idx}"
        lin_vel, ang_vel = cls.get_particles_velocities()
        return (lin_vel[idx], ang_vel[idx]) if cls.n_particles > 0 else lin_vel, ang_vel

    @classmethod
    def set_particles_velocities(cls, lin_vels=None, ang_vels=None):
        if cls.n_particles == 0:
            return

        if lin_vels is None or ang_vels is None:
            l_vels, a_vels = cls.get_particles_velocities()
            lin_vels = l_vels if lin_vels is None else lin_vels
            ang_vels = a_vels if ang_vels is None else ang_vels
        cls.particles_view.set_velocities(np.concatenate([lin_vels, ang_vels], axis=1), indices=np.arange(len(lin_vels)))

    @classmethod
    def set_particle_velocities(cls, idx, lin_vel=None, ang_vel=None):
        assert idx <= cls.n_particles, \
            f"Got invalid idx for setting particle velocity! N particles: {cls.n_particles}, got idx: {idx}"
        if lin_vel is None or ang_vel is None:
            l_vel, a_vel = cls.get_particles_velocities()
            lin_vel = l_vel if lin_vel is None else lin_vel
            ang_vel = a_vel if ang_vel is None else ang_vel
        cls.particles_view.set_velocities(np.concatenate([lin_vel, ang_vel]).reshape(1, -1), indices=np.array([idx]))

    @classproperty
    def particle_radius(cls):
        return cls._particle_radius

    @classproperty
    def particle_contact_radius(cls):
        # This is simply the normal radius
        return cls.particle_radius

    @classmethod
    def generate_particles(
            cls,
            positions,
            orientations=None,
            velocities=None,
            angular_velocities=None,
            scales=None,
            **kwargs,
    ):
        """
        Generates new particles

        Args:
            positions (np.array): (n_particles, 3) shaped array specifying per-particle (x,y,z) positions
            orientations (None or np.array): (n_particles, 4) shaped array specifying per-particle (x,y,z,w) quaternion
                orientations. If not specified, all will be sampled randomly
            velocities (None or np.array): (n_particles, 3) shaped array specifying per-particle (x,y,z) velocities.
                If not specified, all will be set to 0
            angular_velocities (None or np.array): (n_particles, 3) shaped array specifying per-particle (ax,ay,az)
                angular velocities. If not specified, all will be set to 0
            scales (None or np.array): (n_particles, 3) shaped array specifying per-particle (x,y,z) scales.
                If not specified, will be uniformly randomly sampled from (cls.min_scale, cls.max_scale)
            **kwargs (dict): Any additional keyword-specific arguments required by subclass implementation
        """
        # Call super first
        super().generate_particles(
            positions=positions,
            orientations=orientations,
            scales=scales,
            **kwargs,
        )

        # Grab pre-existing vels -- note that this already includes the newly included particles, so we will only
        # keep the first (N - n_new) values
        current_lin_vels, current_ang_vels = cls.get_particles_velocities()

        # Update the tensors
        n_particles = len(positions)
        velocities = np.zeros((n_particles, 3)) if velocities is None else velocities
        angular_velocities = np.zeros_like(velocities) if angular_velocities is None else angular_velocities

        velocities = np.concatenate([current_lin_vels[:-n_particles], velocities], axis=0)
        angular_velocities = np.concatenate([current_ang_vels[:-n_particles], angular_velocities], axis=0)

        # Set the vels
        cls.set_particles_velocities(lin_vels=velocities, ang_vels=angular_velocities)

    @classmethod
    def create(cls, name, create_particle_template, particle_density, scale=None, **kwargs):
        """
        Utility function to programmatically generate monolithic visual particle system classes.

        Note: If using super() calls in any functions, we have to use slightly esoteric syntax in order to
        accommodate this procedural method for using super calls
        cf. https://stackoverflow.com/questions/22403897/what-does-it-mean-by-the-super-object-returned-is-unbound-in-python
            Use: super(cls).__get__(cls).<METHOD_NAME>(<KWARGS>)

        Args:
            name (str): Name of the macro physical particles, in snake case.
            particle_density (float): Particle density for the generated system
            create_particle_template (function): Method for generating the visual particle template that will be duplicated
                when generating groups of particles.
                Expected signature:

                create_particle_template(prim_path: str, name: str) --> EntityPrim

                where @prim_path and @name are the parameters to assign to the generated EntityPrim.
                NOTE: The loaded particle template is expected to be a non-articulated, single-link object with a single
                    visual mesh attached to its root link, since this will be the actual mesh used for duplication
            scale (None or 3-array): If specified, sets the scaling factor for the particles' relative scale.
                Else, defaults to 1

            **kwargs (any): keyword-mapped parameters to override / set in the child class, where the keys represent
                the class attribute to modify and the values represent the functions / value to set
                (Note: These values should have either @classproperty or @classmethod decorators!)

        Returns:
            VisualParticleSystem: Generated visual particle system class
        """
        # Override the necessary parameters
        @classproperty
        def cp_register_system(cls):
            # We should register this system since it's an "actual" system (not an intermediate class)
            return True

        @classproperty
        def cp_particle_density(cls):
            return particle_density

        @classmethod
        def cm_create_particle_template(cls):
            return create_particle_template(prim_path=f"{cls.prim_path}/template", name=f"{cls.name}_template")

        # Add to any other params specified
        kwargs["_register_system"] = cp_register_system
        kwargs["particle_density"] = cp_particle_density
        kwargs["_create_particle_template"] = cm_create_particle_template

        # Run super
        return super().create(name=name, min_scale=scale, max_scale=scale, **kwargs)

    @classmethod
    def _sync_particles(cls, n_particles):
        """
        Synchronizes the number of particles seen in the scene with @n_particles

        Args:
            n_particles (int): Desired number of particles to force simulator to have
        """
        # Get the difference between current and desired particles
        n_particles_to_generate = n_particles - cls.n_particles

        # If positive, add particles
        if n_particles_to_generate > 0:
            for i in range(n_particles_to_generate):
                # Min scale == max scale, so no need for sampling
                cls.add_particle(prim_path=f"{cls.prim_path}/particles", scale=cls.max_scale)
        else:
            # Remove excess particles
            cls.remove_particles(idxs=np.arange(-n_particles_to_generate))

    @classproperty
    def state_size(cls):
        # In additon to super, we have:
        # velocities (6*n)
        return super().state_size + 6 * cls.n_particles

    @classmethod
    def _dump_state(cls):
        state = super()._dump_state()

        # Store all particles' velocities as well
        state["lin_velocities"], state["ang_velocities"] = cls.get_particles_velocities()

        return state

    @classmethod
    def _load_state(cls, state):
        # Sync the number of particles first
        cls._sync_particles(n_particles=state["n_particles"])

        super()._load_state(state=state)

        # Make sure view is refreshed
        cls.refresh_particles_view()

        # Make sure we update all the velocities
        cls.set_particles_velocities(state["lin_velocities"], state["ang_velocities"])

    @classmethod
    def _serialize(cls, state):
        # Run super first
        state_flat = super()._serialize(state=state)

        # Add velocities
        return np.concatenate([state_flat, state["lin_velocities"].flatten(), state["ang_velocities"].flatten()], dtype=float)

    @classmethod
    def _deserialize(cls, state):
        # Sync the number of particles first
        cls._sync_particles(n_particles=int(state[0]))

        # Run super first
        state_dict, idx = super()._deserialize(state=state)

        # Deserialize velocities
        len_velocities = 3 * state_dict["n_particles"]
        for vel in ("lin_velocities", "ang_velocities"):
            state_dict[vel] = state[idx:idx+len_velocities].reshape(-1, 3)
            idx += len_velocities

        return state_dict, idx<|MERGE_RESOLUTION|>--- conflicted
+++ resolved
@@ -389,10 +389,7 @@
                 z_up = np.zeros_like(normals)
                 z_up[:, 2] = 1.0
                 orientations = T.axisangle2quat(T.vecs2axisangle(z_up, normals))
-<<<<<<< HEAD
                 z_extent = cls._particle_object.extent[2]
-=======
->>>>>>> f4a75fec
                 if not cls._CLIP_INTO_OBJECTS and z_extent > 0:
                     z_offsets = np.array([z_extent * particle.scale[2] for particle in cls._group_particles[group].values()]) / 2.0
                     # Shift the particles halfway up
@@ -482,11 +479,8 @@
         link_prim_paths = [None] * n_particles if is_cloth else link_prim_paths
 
         scales = cls.sample_scales_by_group(group=group, n=n_particles) if scales is None else scales
-<<<<<<< HEAD
-        bbox_extents_local = [(cls._particle_object.extent * scale).tolist() for scale in scales]
-=======
+
         bbox_extents_local = [(cls.particle_object.aabb_extent * scale).tolist() for scale in scales]
->>>>>>> f4a75fec
 
         # If we're using flatcache, we need to update the object's pose on the USD manually
         if gm.ENABLE_FLATCACHE:
@@ -541,11 +535,8 @@
         # For sampling particle positions, we need the global bbox extents, NOT the local extents
         # which is what we would get naively if we directly use @scales
         avg_scale = np.cbrt(np.product(obj.scale))
-<<<<<<< HEAD
-        bbox_extents_global = scales * cls._particle_object.extent.reshape(1, 3) * avg_scale
-=======
+
         bbox_extents_global = scales * cls.particle_object.aabb_extent.reshape(1, 3) * avg_scale
->>>>>>> f4a75fec
 
         if obj.prim_type == PrimType.CLOTH:
             # Sample locations based on randomly sampled keyfaces
