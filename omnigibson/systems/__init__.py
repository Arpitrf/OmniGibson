from omnigibson.systems.macro_particle_system import *
from omnigibson.systems.micro_particle_system import *
from omnigibson.systems.system_base import (
    SYSTEM_REGISTRY,
    add_callback_on_system_clear,
    add_callback_on_system_init,
    get_system,
    import_og_systems,
    is_physical_particle_system,
    is_system_active,
    is_visual_particle_system,
    remove_callback_on_system_clear,
    remove_callback_on_system_init,
)
<<<<<<< HEAD
from omnigibson.systems.micro_particle_system import *
from omnigibson.systems.macro_particle_system import *
=======

# Import all OG systems from dataset
import_og_systems()
>>>>>>> 461898d8
<|MERGE_RESOLUTION|>--- conflicted
+++ resolved
@@ -11,12 +11,4 @@
     is_visual_particle_system,
     remove_callback_on_system_clear,
     remove_callback_on_system_init,
-)
-<<<<<<< HEAD
-from omnigibson.systems.micro_particle_system import *
-from omnigibson.systems.macro_particle_system import *
-=======
-
-# Import all OG systems from dataset
-import_og_systems()
->>>>>>> 461898d8
+)