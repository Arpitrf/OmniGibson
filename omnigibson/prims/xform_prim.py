import math
from collections.abc import Iterable
from typing import Literal

import torch as th

import omnigibson as og
import omnigibson.lazy as lazy
import omnigibson.utils.transform_utils as T
from omnigibson.macros import gm
from omnigibson.prims.material_prim import MaterialPrim
from omnigibson.prims.prim_base import BasePrim
from omnigibson.utils.transform_utils import quat2euler
from omnigibson.utils.usd_utils import PoseAPI


class XFormPrim(BasePrim):
    """
    Provides high level functions to deal with an Xform prim and its attributes/ properties.
    If there is an Xform prim present at the path, it will use it. Otherwise, a new XForm prim at
    the specified prim path will be created when self.load(...) is called.

    Note: the prim will have "xformOp:orient", "xformOp:translate" and "xformOp:scale" only post init,
        unless it is a non-root articulation link.

    Args:
        relative_prim_path (str): Scene-local prim path of the Prim to encapsulate or create.
        name (str): Name for the object. Names need to be unique per scene.
        load_config (None or dict): If specified, should contain keyword-mapped values that are relevant for
            loading this prim at runtime. For this xform prim, the below values can be specified:

            scale (None or float or 3-array): If specified, sets the scale for this object. A single number corresponds
                to uniform scaling along the x,y,z axes, whereas a 3-array specifies per-axis scaling.
    """

    def __init__(
        self,
        relative_prim_path,
        name,
        load_config=None,
    ):
        # Other values that will be filled in at runtime
        self._material = None
        self.original_scale = None

        # Run super method
        super().__init__(
            relative_prim_path=relative_prim_path,
            name=name,
            load_config=load_config,
        )

    def _load(self):
        return og.sim.stage.DefinePrim(self.prim_path, "Xform")

    def _post_load(self):
        # run super first
        super()._post_load()

        # Make sure all xforms have pose and scaling info
        # These only need to be done if we are creating this prim from scratch.
        # Pre-created OG objects' prims always have these things set up ahead of time.
        # TODO: This is disabled because it does not work as intended. In the future, fix this for speed
        if not self._xform_props_pre_loaded:
            self._set_xform_properties()

        # Cache the original scale from the USD so that when EntityPrim sets the scale for each link (Rigid/ClothPrim),
        # the new scale is with respect to the original scale. XFormPrim's scale always matches the scale in the USD.
        self.original_scale = th.tensor(self.get_attribute("xformOp:scale"))

        # Grab the attached material if it exists
        if self.has_material():
            material_prim_path = self._binding_api.GetDirectBinding().GetMaterialPath().pathString
            material_name = f"{self.name}:material"
            material = MaterialPrim.get_material(scene=self.scene, prim_path=material_prim_path, name=material_name)
            assert material.loaded, f"Material prim path {material_prim_path} doesn't exist on stage."
            material.add_user(self)
            self._material = material

        # Optionally set the scale, which is specified with respect to the original scale
        if "scale" in self._load_config and self._load_config["scale"] is not None:
            self.scale = self._load_config["scale"] * self.original_scale

    def remove(self):
        # Remove the material prim if one exists
        if self._material is not None:
            self._material.remove_user(self)

        # Remove the prim
        super().remove()

    def _set_xform_properties(self):
        current_position, current_orientation = self.get_position_orientation()
        properties_to_remove = [
            "xformOp:rotateX",
            "xformOp:rotateXZY",
            "xformOp:rotateY",
            "xformOp:rotateYXZ",
            "xformOp:rotateYZX",
            "xformOp:rotateZ",
            "xformOp:rotateZYX",
            "xformOp:rotateZXY",
            "xformOp:rotateXYZ",
            "xformOp:transform",
        ]
        prop_names = self.prim.GetPropertyNames()
        xformable = lazy.pxr.UsdGeom.Xformable(self.prim)
        xformable.ClearXformOpOrder()
        # TODO: wont be able to delete props for non root links on articulated objects
        for prop_name in prop_names:
            if prop_name in properties_to_remove:
                self.prim.RemoveProperty(prop_name)
        if "xformOp:scale" not in prop_names:
            xform_op_scale = xformable.AddXformOp(
                lazy.pxr.UsdGeom.XformOp.TypeScale, lazy.pxr.UsdGeom.XformOp.PrecisionDouble, ""
            )
            xform_op_scale.Set(lazy.pxr.Gf.Vec3d([1.0, 1.0, 1.0]))
        else:
            xform_op_scale = lazy.pxr.UsdGeom.XformOp(self._prim.GetAttribute("xformOp:scale"))

        if "xformOp:translate" not in prop_names:
            xform_op_translate = xformable.AddXformOp(
                lazy.pxr.UsdGeom.XformOp.TypeTranslate, lazy.pxr.UsdGeom.XformOp.PrecisionDouble, ""
            )
        else:
            xform_op_translate = lazy.pxr.UsdGeom.XformOp(self._prim.GetAttribute("xformOp:translate"))

        if "xformOp:orient" not in prop_names:
            xform_op_rot = xformable.AddXformOp(
                lazy.pxr.UsdGeom.XformOp.TypeOrient, lazy.pxr.UsdGeom.XformOp.PrecisionDouble, ""
            )
        else:
            xform_op_rot = lazy.pxr.UsdGeom.XformOp(self._prim.GetAttribute("xformOp:orient"))
        xformable.SetXformOpOrder([xform_op_translate, xform_op_rot, xform_op_scale])

        # TODO: This is the line that causes Transformation Change on... errors. Fix it.
        self.set_position_orientation(position=current_position, orientation=current_orientation)
        new_position, new_orientation = self.get_position_orientation()
        r1 = T.quat2mat(current_orientation)
        r2 = T.quat2mat(new_orientation)
        # Make sure setting is done correctly
        assert th.allclose(new_position, current_position, atol=1e-4) and th.allclose(r1, r2, atol=1e-4), (
            f"{self.prim_path}: old_pos: {current_position}, new_pos: {new_position}, "
            f"old_orn: {current_orientation}, new_orn: {new_orientation}"
        )

    @property
    def _collision_filter_api(self):
        return (
            lazy.pxr.UsdPhysics.FilteredPairsAPI(self._prim)
            if self._prim.HasAPI(lazy.pxr.UsdPhysics.FilteredPairsAPI)
            else lazy.pxr.UsdPhysics.FilteredPairsAPI.Apply(self._prim)
        )

    @property
    def _binding_api(self):
        # TODO: Do we always need to apply this?
        return (
            lazy.pxr.UsdShade.MaterialBindingAPI(self.prim)
            if self._prim.HasAPI(lazy.pxr.UsdShade.MaterialBindingAPI)
            else lazy.pxr.UsdShade.MaterialBindingAPI.Apply(self.prim)
        )

    def has_material(self):
        """
        Returns:
            bool: True if there is a visual material bound to this prim. False otherwise
        """
        material_path = self._binding_api.GetDirectBinding().GetMaterialPath().pathString
        return material_path != ""

    def set_position_orientation(
        self, position=None, orientation=None, frame: Literal["world", "parent", "scene"] = "world"
    ):
        """
        Sets prim's pose with respect to the specified frame

        Args:
            position (None or 3-array): if specified, (x,y,z) position in the world frame
                Default is None, which means left unchanged.
            orientation (None or 4-array): if specified, (x,y,z,w) quaternion orientation in the world frame.
                Default is None, which means left unchanged.
            frame (Literal): frame to set the pose with respect to, defaults to "world". parent frame
            set position relative to the object parent. scene frame set position relative to the scene.
        """

        assert frame in ["world", "parent", "scene"], f"Invalid frame '{frame}'. Must be 'world', 'parent', or 'scene'."

        # get the desired position and orientation in the specified frame
        position, orientation = T.compute_desired_pose_in_frame(self, position, orientation, frame=frame)

        if frame == "world" or frame == "scene":

            assert math.isclose(
                th.norm(orientation).item(), 1, abs_tol=1e-3
            ), f"{self.prim_path} desired orientation {orientation} is not a unit quaternion."

            my_world_transform = T.pose2mat((position, orientation))

            parent_prim = lazy.omni.isaac.core.utils.prims.get_prim_parent(self._prim)
            parent_path = str(parent_prim.GetPath())
            parent_world_transform = PoseAPI.get_world_pose_with_scale(parent_path)

            local_transform = th.linalg.inv_ex(parent_world_transform).inverse @ my_world_transform
            product = local_transform[:3, :3] @ local_transform[:3, :3].T
            assert th.allclose(
                product, th.diag(th.diag(product)), atol=1e-3
            ), f"{self.prim_path} local transform is not diagonal."
            self.set_position_orientation(*T.mat2pose(local_transform), frame="parent")

        else:

<<<<<<< HEAD
            properties = self.prim.GetPropertyNames()
            position = lazy.pxr.Gf.Vec3d(*position.tolist())
            if "xformOp:translate" not in properties:
                lazy.carb.log_error(
                    "Translate property needs to be set for {} before setting its position".format(self.name)
                )
            self.set_attribute("xformOp:translate", position)
            orientation = orientation[[3, 0, 1, 2]].tolist()
            if "xformOp:orient" not in properties:
                lazy.carb.log_error(
                    "Orient property needs to be set for {} before setting its orientation".format(self.name)
                )
            xform_op = self._prim.GetAttribute("xformOp:orient")
            if xform_op.GetTypeName() == "quatf":
                rotq = lazy.pxr.Gf.Quatf(*orientation)
            else:
                rotq = lazy.pxr.Gf.Quatd(*orientation)
            xform_op.Set(rotq)
            PoseAPI.invalidate()
            if gm.ENABLE_FLATCACHE:
                # If flatcache is on, make sure the USD local pose is synced to the fabric local pose.
                # Ideally we should call usdrt's set local pose directly, but there is no such API.
                # The only available API is SetLocalXformFromUsd, so we update USD first, and then sync to fabric.
                xformable_prim = lazy.usdrt.Rt.Xformable(
                    lazy.omni.isaac.core.utils.prims.get_prim_at_path(self.prim_path, fabric=True)
                )
                assert (
                    not xformable_prim.HasWorldXform()
                ), "Fabric's world pose is set for a non-rigid prim which is unexpected. Please report this."
                xformable_prim.SetLocalXformFromUsd()
=======
        local_transform = th.linalg.inv_ex(parent_world_transform).inverse @ my_world_transform
        # unscale local transform's rotation
        local_transform[:3, :3] /= th.linalg.norm(local_transform[:3, :3], dim=0)
        product = local_transform[:3, :3] @ local_transform[:3, :3].T
        assert th.allclose(
            product, th.diag(th.diag(product)), atol=1e-3
        ), f"{self.prim_path} local transform is not diagonal."
        self.set_local_pose(*T.mat2pose(local_transform))
>>>>>>> 8085108e

    def get_position_orientation(self, frame: Literal["world", "scene", "parent"] = "world", clone=True):
        """
        Gets prim's pose with respect to the specified frame.

        Args:
            frame (Literal): frame to get the pose with respect to. Default to world. parent frame
            get position relative to the object parent. scene frame get position relative to the scene.
            clone (bool): Whether to clone the internal buffer or not when grabbing data

        Args:
            clone (bool): Whether to clone the internal buffer or not when grabbing data

        Returns:
            2-tuple:
                - th.Tensor: (x,y,z) position in the specified frame
                - th.Tensor: (x,y,z,w) quaternion orientation in the specified frame
        """

        assert frame in ["world", "parent", "scene"], f"Invalid frame '{frame}'. Must be 'world', 'parent', or 'scene'."

        if frame == "world" or frame == "scene":
            position, orientation = PoseAPI.get_position_orientation(self.prim_path, "world")

            # If we are in a scene, compute the scene-local transform (and save this as the world transform
            # for legacy compatibility)
            if frame == "scene":
                if self.scene is None:
                    raise ValueError("Cannot get position and orientation relative to scene without a scene")
                else:
                    position, orientation = T.mat2pose(self.scene.pose_inv @ T.pose2mat((position, orientation)))

            return position, orientation
        else:
            return PoseAPI.get_position_orientation(self.prim_path, frame="parent")

    # ------------------- Deprecated methods -------------------

    def set_position(self, position):
        """
        Set this prim's position with respect to the world frame

        Args:
            position (3-array): (x,y,z) global cartesian position to set
        """

        og.log.warning(
            "set_position is deprecated and will be removed in a future release. Use set_position_orientation(position=position) instead"
        )
        return self.set_position_orientation(position=position)

    def get_position(self):
        """
        Get this prim's position with respect to the world frame

        Returns:
            3-array: (x,y,z) global cartesian position of this prim
        """

        og.log.warning(
            "get_position is deprecated and will be removed in a future release. Use get_position_orientation()[0] instead."
        )
        return self.get_position_orientation()[0]

    def set_orientation(self, orientation):
        """
        Set this prim's orientation with respect to the world frame

        Args:
            orientation (4-array): (x,y,z,w) global quaternion orientation to set
        """

        og.log.warning(
            "set_orientation is deprecated and will be removed in a future release. Use set_position_orientation(orientation=orientation) instead"
        )
        self.set_position_orientation(orientation=orientation)

    def get_orientation(self):
        """
        Get this prim's orientation with respect to the world frame

        Returns:
            4-array: (x,y,z,w) global quaternion orientation of this prim
        """

        og.log.warning(
            "get_orientation is deprecated and will be removed in a future release. Use get_position_orientation()[1] instead"
        )
        return self.get_position_orientation()[1]

    def get_local_pose(self):
        """
        Gets prim's pose with respect to the prim's local frame (its parent frame)

        Returns:
            2-tuple:
                - 3-array: (x,y,z) position in the local frame
                - 4-array: (x,y,z,w) quaternion orientation in the local frame
        """

        og.log.warning(
            'get_local_pose is deprecated and will be removed in a future release. Use get_position_orientation(frame="parent") instead'
        )
        return PoseAPI.get_position_orientation(self.prim_path, frame="parent")

    def set_local_pose(self, position=None, orientation=None, frame="parent"):
        """
        Sets prim's pose with respect to the local frame (the prim's parent frame).

        Args:
            position (None or 3-array): if specified, (x,y,z) position in the local frame of the prim
                (with respect to its parent prim). Default is None, which means left unchanged.
            orientation (None or 4-array): if specified, (x,y,z,w) quaternion orientation in the local frame of the prim
                (with respect to its parent prim). Default is None, which means left unchanged.
        """

        og.log.warning(
            'set_local_pose is deprecated and will be removed in a future release. Use set_position_orientation(position=position, orientation=orientation, frame="parent") instead'
        )
        return self.set_position_orientation(self.prim_path, position, orientation, frame)

    # -----------------------------------------------------------------------------------------------------------------

    def get_rpy(self):
        """
        Get this prim's orientation with respect to the world frame

        Returns:
            3-array: (roll, pitch, yaw) global euler orientation of this prim
        """

        return quat2euler(self.get_position_orientation()[1])

    def get_xy_orientation(self):
        """
        Get this prim's orientation on the XY plane of the world frame. This is obtained by
        projecting the forward vector onto the XY plane and then computing the angle.
        """

        return T.calculate_xy_plane_angle(self.get_position_orientation()[1])

    def get_world_scale(self):
        """
        Gets prim's scale with respect to the world's frame.

        Returns:
            th.tensor: scale applied to the prim's dimensions in the world frame. shape is (3, ).
        """
        prim_tf = lazy.pxr.UsdGeom.Xformable(self._prim).ComputeLocalToWorldTransform(lazy.pxr.Usd.TimeCode.Default())
        transform = lazy.pxr.Gf.Transform()
        transform.SetMatrix(prim_tf)
        return th.tensor(transform.GetScale())

    @property
    def scaled_transform(self):
        """
        Returns the scaled transform of this prim.
        """
        return PoseAPI.get_world_pose_with_scale(self.prim_path)

    def transform_local_points_to_world(self, points):
        return T.transform_points(points, self.scaled_transform)

    @property
    def scale(self):
        """
        Gets prim's scale with respect to the local frame (the parent's frame).

        Returns:
            th.tensor: scale applied to the prim's dimensions in the local frame. shape is (3, ).
        """
        scale = self.get_attribute("xformOp:scale")
        assert scale is not None, "Attribute 'xformOp:scale' is None for prim {}".format(self.name)
        return th.tensor(scale)

    @scale.setter
    def scale(self, scale):
        """
        Sets prim's scale with respect to the local frame (the prim's parent frame).

        Args:
            scale (float or th.tensor): scale to be applied to the prim's dimensions. shape is (3, ).
                                          Defaults to None, which means left unchanged.
        """
        if isinstance(scale, th.Tensor):
            scale = scale
        elif isinstance(scale, Iterable):
            scale = th.tensor(scale, dtype=th.float32)
        else:
            scale = th.ones(3, dtype=th.float32) * scale
        assert th.all(scale > 0), f"Scale {scale} must consist of positive numbers."
        scale = lazy.pxr.Gf.Vec3d(*scale.tolist())
        properties = self.prim.GetPropertyNames()
        if "xformOp:scale" not in properties:
            lazy.carb.log_error("Scale property needs to be set for {} before setting its scale".format(self.name))
        self.set_attribute("xformOp:scale", scale)

    @property
    def material(self):
        """
        Returns:
            None or MaterialPrim: The bound material to this prim, if there is one
        """
        return self._material

    @material.setter
    def material(self, material):
        """
        Set the material @material for this prim. This will also bind the material to this prim

        Args:
            material (MaterialPrim): Material to bind to this prim
        """
        self._binding_api.Bind(
            lazy.pxr.UsdShade.Material(material.prim), bindingStrength=lazy.pxr.UsdShade.Tokens.weakerThanDescendants
        )
        self._material = material

    def add_filtered_collision_pair(self, prim):
        """
        Adds a collision filter pair with another prim

        Args:
            prim (XFormPrim): Another prim to filter collisions with
        """
        # Add to both this prim's and the other prim's filtered pair
        self._collision_filter_api.GetFilteredPairsRel().AddTarget(prim.prim_path)
        prim._collision_filter_api.GetFilteredPairsRel().AddTarget(self.prim_path)

    def remove_filtered_collision_pair(self, prim):
        """
        Removes a collision filter pair with another prim

        Args:
            prim (XFormPrim): Another prim to remove filter collisions with
        """
        # Add to both this prim's and the other prim's filtered pair
        self._collision_filter_api.GetFilteredPairsRel().RemoveTarget(prim.prim_path)
        prim._collision_filter_api.GetFilteredPairsRel().RemoveTarget(self.prim_path)

    def _dump_state(self):

        if self.scene is None:
            # this is a special case for objects (e.g. viewer_camera) that are not in a scene. Default to world frame
            pos, ori = self.get_position_orientation()
        else:
            pos, ori = self.get_position_orientation(frame="scene")

        return dict(pos=pos, ori=ori)

    def _load_state(self, state):

        pos, orn = state["pos"], state["ori"]
        if self.scene is None:
            # this is a special case for objects (e.g. viewer_camera) that are not in a scene. Default to world frame
            self.set_position_orientation()
        else:
            self.set_position_orientation(pos, orn, frame="scene")

    def serialize(self, state):
        return th.cat([state["pos"], state["ori"]])

    def deserialize(self, state):
        # We deserialize deterministically by knowing the order of values -- pos, ori
        return dict(pos=state[0:3], ori=state[3:7]), 7<|MERGE_RESOLUTION|>--- conflicted
+++ resolved
@@ -183,34 +183,37 @@
             frame (Literal): frame to set the pose with respect to, defaults to "world". parent frame
             set position relative to the object parent. scene frame set position relative to the scene.
         """
-
         assert frame in ["world", "parent", "scene"], f"Invalid frame '{frame}'. Must be 'world', 'parent', or 'scene'."
-
-        # get the desired position and orientation in the specified frame
-        position, orientation = T.compute_desired_pose_in_frame(self, position, orientation, frame=frame)
-
+        # if no position or no orientation are given, get the current position and orientation of the object
+        if position is None or orientation is None:
+            current_position, current_orientation = self.get_position_orientation(frame=frame)
+        position = current_position if position is None else position
+        orientation = current_orientation if orientation is None else orientation
+        position = position if isinstance(position, th.Tensor) else th.tensor(position, dtype=th.float32)
+        orientation = orientation if isinstance(orientation, th.Tensor) else th.tensor(orientation, dtype=th.float32)
+        # perform the transformation only if the frame is scene and the requirements are met
+        if frame == "scene":
+            assert self.scene is not None, "cannot set position and orientation relative to scene without a scene"
+            position, orientation = T.mat2pose(self.scene.pose @ T.pose2mat((position, orientation)))
+        
+        assert math.isclose(
+            th.norm(orientation).item(), 1, abs_tol=1e-3
+        ), f"{self.prim_path} desired orientation {orientation} is not a unit quaternion."
         if frame == "world" or frame == "scene":
-
-            assert math.isclose(
-                th.norm(orientation).item(), 1, abs_tol=1e-3
-            ), f"{self.prim_path} desired orientation {orientation} is not a unit quaternion."
-
             my_world_transform = T.pose2mat((position, orientation))
-
             parent_prim = lazy.omni.isaac.core.utils.prims.get_prim_parent(self._prim)
             parent_path = str(parent_prim.GetPath())
             parent_world_transform = PoseAPI.get_world_pose_with_scale(parent_path)
 
             local_transform = th.linalg.inv_ex(parent_world_transform).inverse @ my_world_transform
+            # unscale local transform's rotation
+            local_transform[:3, :3] /= th.linalg.norm(local_transform[:3, :3], dim=0)
             product = local_transform[:3, :3] @ local_transform[:3, :3].T
             assert th.allclose(
                 product, th.diag(th.diag(product)), atol=1e-3
             ), f"{self.prim_path} local transform is not diagonal."
             self.set_position_orientation(*T.mat2pose(local_transform), frame="parent")
-
-        else:
-
-<<<<<<< HEAD
+        else:
             properties = self.prim.GetPropertyNames()
             position = lazy.pxr.Gf.Vec3d(*position.tolist())
             if "xformOp:translate" not in properties:
@@ -241,16 +244,6 @@
                     not xformable_prim.HasWorldXform()
                 ), "Fabric's world pose is set for a non-rigid prim which is unexpected. Please report this."
                 xformable_prim.SetLocalXformFromUsd()
-=======
-        local_transform = th.linalg.inv_ex(parent_world_transform).inverse @ my_world_transform
-        # unscale local transform's rotation
-        local_transform[:3, :3] /= th.linalg.norm(local_transform[:3, :3], dim=0)
-        product = local_transform[:3, :3] @ local_transform[:3, :3].T
-        assert th.allclose(
-            product, th.diag(th.diag(product)), atol=1e-3
-        ), f"{self.prim_path} local transform is not diagonal."
-        self.set_local_pose(*T.mat2pose(local_transform))
->>>>>>> 8085108e
 
     def get_position_orientation(self, frame: Literal["world", "scene", "parent"] = "world", clone=True):
         """
@@ -269,25 +262,19 @@
                 - th.Tensor: (x,y,z) position in the specified frame
                 - th.Tensor: (x,y,z,w) quaternion orientation in the specified frame
         """
-
         assert frame in ["world", "parent", "scene"], f"Invalid frame '{frame}'. Must be 'world', 'parent', or 'scene'."
-
         if frame == "world" or frame == "scene":
-            position, orientation = PoseAPI.get_position_orientation(self.prim_path, "world")
-
+            position, orientation = PoseAPI.get_world_pose(self.prim_path)
             # If we are in a scene, compute the scene-local transform (and save this as the world transform
             # for legacy compatibility)
             if frame == "scene":
-                if self.scene is None:
-                    raise ValueError("Cannot get position and orientation relative to scene without a scene")
-                else:
-                    position, orientation = T.mat2pose(self.scene.pose_inv @ T.pose2mat((position, orientation)))
-
+                assert self.scene is not None, "Cannot get position and orientation relative to scene without a scene"
+                position, orientation = T.mat2pose(self.scene.pose_inv @ T.pose2mat((position, orientation)))
             return position, orientation
         else:
-            return PoseAPI.get_position_orientation(self.prim_path, frame="parent")
-
-    # ------------------- Deprecated methods -------------------
+            position, orientation = lazy.omni.isaac.core.utils.xforms.get_local_pose(self.prim_path)
+            orientation = orientation[[1, 2, 3, 0]]
+            return th.tensor(position, dtype=th.float32), th.tensor(orientation, dtype=th.float32)
 
     def set_position(self, position):
         """
@@ -296,7 +283,6 @@
         Args:
             position (3-array): (x,y,z) global cartesian position to set
         """
-
         og.log.warning(
             "set_position is deprecated and will be removed in a future release. Use set_position_orientation(position=position) instead"
         )
@@ -309,7 +295,6 @@
         Returns:
             3-array: (x,y,z) global cartesian position of this prim
         """
-
         og.log.warning(
             "get_position is deprecated and will be removed in a future release. Use get_position_orientation()[0] instead."
         )
@@ -322,7 +307,6 @@
         Args:
             orientation (4-array): (x,y,z,w) global quaternion orientation to set
         """
-
         og.log.warning(
             "set_orientation is deprecated and will be removed in a future release. Use set_position_orientation(orientation=orientation) instead"
         )
@@ -335,11 +319,26 @@
         Returns:
             4-array: (x,y,z,w) global quaternion orientation of this prim
         """
-
         og.log.warning(
             "get_orientation is deprecated and will be removed in a future release. Use get_position_orientation()[1] instead"
         )
         return self.get_position_orientation()[1]
+    
+    def get_rpy(self):
+        """
+        Get this prim's orientation with respect to the world frame
+
+        Returns:
+            3-array: (roll, pitch, yaw) global euler orientation of this prim
+        """
+        return quat2euler(self.get_position_orientation()[1])
+
+    def get_xy_orientation(self):
+        """
+        Get this prim's orientation on the XY plane of the world frame. This is obtained by
+        projecting the forward vector onto the XY plane and then computing the angle.
+        """
+        return T.calculate_xy_plane_angle(self.get_position_orientation()[1])
 
     def get_local_pose(self):
         """
@@ -350,11 +349,10 @@
                 - 3-array: (x,y,z) position in the local frame
                 - 4-array: (x,y,z,w) quaternion orientation in the local frame
         """
-
         og.log.warning(
             'get_local_pose is deprecated and will be removed in a future release. Use get_position_orientation(frame="parent") instead'
         )
-        return PoseAPI.get_position_orientation(self.prim_path, frame="parent")
+        return self.get_position_orientation(self.prim_path, frame="parent")
 
     def set_local_pose(self, position=None, orientation=None, frame="parent"):
         """
@@ -366,31 +364,10 @@
             orientation (None or 4-array): if specified, (x,y,z,w) quaternion orientation in the local frame of the prim
                 (with respect to its parent prim). Default is None, which means left unchanged.
         """
-
         og.log.warning(
             'set_local_pose is deprecated and will be removed in a future release. Use set_position_orientation(position=position, orientation=orientation, frame="parent") instead'
         )
         return self.set_position_orientation(self.prim_path, position, orientation, frame)
-
-    # -----------------------------------------------------------------------------------------------------------------
-
-    def get_rpy(self):
-        """
-        Get this prim's orientation with respect to the world frame
-
-        Returns:
-            3-array: (roll, pitch, yaw) global euler orientation of this prim
-        """
-
-        return quat2euler(self.get_position_orientation()[1])
-
-    def get_xy_orientation(self):
-        """
-        Get this prim's orientation on the XY plane of the world frame. This is obtained by
-        projecting the forward vector onto the XY plane and then computing the angle.
-        """
-
-        return T.calculate_xy_plane_angle(self.get_position_orientation()[1])
 
     def get_world_scale(self):
         """
@@ -506,7 +483,7 @@
         pos, orn = state["pos"], state["ori"]
         if self.scene is None:
             # this is a special case for objects (e.g. viewer_camera) that are not in a scene. Default to world frame
-            self.set_position_orientation()
+            self.set_position_orientation(pos, orn)
         else:
             self.set_position_orientation(pos, orn, frame="scene")
 
