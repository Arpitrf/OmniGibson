--- conflicted
+++ resolved
@@ -86,23 +86,10 @@
     stove.states[object_states.ToggledOn].set_value(True)
 
     # The first apple will be affected by the stove
-<<<<<<< HEAD
-    apples[0].set_position_orientation(
-        position=stove.states[object_states.HeatSourceOrSink].link.get_position_orientation()[0]
-        + np.array([0.11, 0, 0.1])
-    )
+    apples[0].set_position_orientation(position=stove.states[object_states.HeatSourceOrSink].link.get_position() + th.tensor([0.11, 0, 0.1]))
 
     # The second apple will NOT be affected by the stove, but will be affected by the first apple once it's on fire.
-    apples[1].set_position_orientation(
-        position=stove.states[object_states.HeatSourceOrSink].link.get_position_orientation()[0]
-        + np.array([0.32, 0, 0.1])
-    )
-=======
-    apples[0].set_position(stove.states[object_states.HeatSourceOrSink].link.get_position() + th.tensor([0.11, 0, 0.1]))
-
-    # The second apple will NOT be affected by the stove, but will be affected by the first apple once it's on fire.
-    apples[1].set_position(stove.states[object_states.HeatSourceOrSink].link.get_position() + th.tensor([0.32, 0, 0.1]))
->>>>>>> 0d897a86
+    apples[1].set_position_orientation(position=stove.states[object_states.HeatSourceOrSink].link.get_position() + th.tensor([0.32, 0, 0.1]))
 
     steps = 0
     max_steps = -1 if not short_exec else 1000
