from copy import deepcopy

import gymnasium as gym
import numpy as np

import omnigibson as og
from omnigibson.macros import gm
from omnigibson.objects import REGISTERED_OBJECTS
from omnigibson.robots import REGISTERED_ROBOTS
from omnigibson.scene_graphs.graph_builder import SceneGraphBuilder
from omnigibson.scenes import REGISTERED_SCENES
from omnigibson.sensors import VisionSensor, create_sensor
from omnigibson.tasks import REGISTERED_TASKS
from omnigibson.utils.config_utils import parse_config
from omnigibson.utils.gym_utils import (
    GymObservable,
    maxdim,
    recursively_generate_compatible_dict,
    recursively_generate_flat_dict,
)
from omnigibson.utils.python_utils import (
    Recreatable,
    assert_valid_key,
    create_class_from_registry_and_config,
    merge_nested_dicts,
)
from omnigibson.utils.ui_utils import create_module_logger

# Create module logger
log = create_module_logger(module_name=__name__)


class Environment(gym.Env, GymObservable, Recreatable):
    """
    Core environment class that handles loading scene, robot(s), and task, following OpenAI Gym interface.
    """

    def __init__(self, configs, in_vec_env=False):
        """
        Args:
            configs (str or dict or list of str or dict): config_file path(s) or raw config dictionaries.
                If multiple configs are specified, they will be merged sequentially in the order specified.
                This allows procedural generation of a "full" config from small sub-configs. For valid keys, please
                see @default_config below
        """
        # Call super first
        super().__init__()

        # Required render mode metadata for gymnasium
        self.render_mode = "rgb_array"
        self.metadata = {"render.modes": ["rgb_array"]}

        # Store if we are part of a vec env
        self.in_vec_env = in_vec_env

        # Convert config file(s) into a single parsed dict
        configs = configs if isinstance(configs, list) or isinstance(configs, tuple) else [configs]

        # Initial default config
        self.config = self.default_config

        # Merge in specified configs
        for config in configs:
            merge_nested_dicts(base_dict=self.config, extra_dict=parse_config(config), inplace=True)

        # Store settings and other initialized values
        self._automatic_reset = self.env_config["automatic_reset"]
        self._flatten_action_space = self.env_config["flatten_action_space"]
        self._flatten_obs_space = self.env_config["flatten_obs_space"]
        self.physics_frequency = self.env_config["physics_frequency"]
        self.action_frequency = self.env_config["action_frequency"]
<<<<<<< HEAD
        self.use_floor_plane = self.env_config["use_floor_plane"]
        self.floor_plane_visible = self.env_config["floor_plane_visible"]
        self.floor_plane_color = self.env_config["floor_plane_color"]
=======
>>>>>>> c4effae4
        self.device = self.env_config["device"] if self.env_config["device"] else "cpu"
        self._initial_pos_z_offset = self.env_config[
            "initial_pos_z_offset"
        ]  # how high to offset object placement to account for one action step of dropping

        physics_frequency = 1.0 / self.physics_frequency
        rendering_frequency = 1.0 / self.action_frequency
        viewer_width = self.render_config["viewer_width"]
        viewer_height = self.render_config["viewer_height"]
        # If the sim is launched, check that the parameters match
        if og.sim is not None:
            assert (
                og.sim.initial_physics_dt == physics_frequency
            ), f"Physics frequency mismatch! Expected {physics_frequency}, got {og.sim.initial_physics_dt}"
            assert (
                og.sim.initial_rendering_dt == rendering_frequency
            ), f"Rendering frequency mismatch! Expected {rendering_frequency}, got {og.sim.initial_rendering_dt}"
            assert og.sim.device == self.device, f"Device mismatch! Expected {self.device}, got {og.sim.device}"
            assert (
                og.sim.viewer_width == viewer_width
            ), f"Viewer width mismatch! Expected {viewer_width}, got {og.sim.viewer_width}"
            assert (
                og.sim.viewer_height == viewer_height
            ), f"Viewer height mismatch! Expected {viewer_height}, got {og.sim.viewer_height}"
        # Otherwise, launch a simulator instance
        else:
            og.launch(
                physics_dt=physics_frequency,
                rendering_dt=rendering_frequency,
                device=self.device,
                viewer_width=viewer_width,
                viewer_height=viewer_height,
            )

        # Initialize other placeholders that will be filled in later
        self._task = None
        self._external_sensors = None
        self._external_sensors_include_in_obs = None
        self._loaded = None
        self._current_episode = 0

        # Variables reset at the beginning of each episode
        self._current_step = 0

        # Create the scene graph builder
        self._scene_graph_builder = None
        if "scene_graph" in self.config and self.config["scene_graph"] is not None:
            self._scene_graph_builder = SceneGraphBuilder(**self.config["scene_graph"])

        # Load this environment
        self.load()

        # If we are not in a vec env, we can play ourselves. Otherwise we wait for the vec env to play.
        if not self.in_vec_env:
            og.sim.play()
            self.post_play_load()

    def reload(self, configs, overwrite_old=True):
        """
        Reload using another set of config file(s).
        This allows one to change the configuration and hot-reload the environment on the fly.

        Args:
            configs (dict or str or list of dict or list of str): config_file dict(s) or path(s).
                If multiple configs are specified, they will be merged sequentially in the order specified.
                This allows procedural generation of a "full" config from small sub-configs.
            overwrite_old (bool): If True, will overwrite the internal self.config with @configs. Otherwise, will
                merge in the new config(s) into the pre-existing one. Setting this to False allows for minor
                modifications to be made without having to specify entire configs during each reload.
        """
        # Convert config file(s) into a single parsed dict
        configs = [configs] if isinstance(configs, dict) or isinstance(configs, str) else configs

        # Initial default config
        new_config = self.default_config

        # Merge in specified configs
        for config in configs:
            merge_nested_dicts(base_dict=new_config, extra_dict=parse_config(config), inplace=True)

        # Either merge in or overwrite the old config
        if overwrite_old:
            self.config = new_config
        else:
            merge_nested_dicts(base_dict=self.config, extra_dict=new_config, inplace=True)

        # Load this environment again
        self.load()

    def reload_model(self, scene_model):
        """
        Reload another scene model.
        This allows one to change the scene on the fly.

        Args:
            scene_model (str): new scene model to load (eg.: Rs_int)
        """
        self.scene_config["model"] = scene_model
        self.load()

    def _load_variables(self):
        """
        Load variables from config
        """
        # Store additional variables after config has been loaded fully
        self._initial_pos_z_offset = self.env_config["initial_pos_z_offset"]

        # Reset bookkeeping variables
        self._reset_variables()
        self._current_episode = 0  # Manually set this to 0 since resetting actually increments this

        # - Potentially overwrite the USD entry for the scene if none is specified and we're online sampling -

        # Make sure the requested scene is valid
        scene_type = self.scene_config["type"]
        assert_valid_key(key=scene_type, valid_keys=REGISTERED_SCENES, name="scene type")

        # Verify scene and task configs are valid for the given task type
        REGISTERED_TASKS[self.task_config["type"]].verify_scene_and_task_config(
            scene_cfg=self.scene_config,
            task_cfg=self.task_config,
        )

        # - Additionally run some sanity checks on these values -

        # Check to make sure our z offset is valid -- check that the distance travelled over 1 action timestep is
        # less than the offset we set (dist = 0.5 * gravity * (t^2))
        drop_distance = 0.5 * 9.8 * ((1.0 / self.action_frequency) ** 2)
        assert drop_distance < self._initial_pos_z_offset, "initial_pos_z_offset is too small for collision checking"

    def _load_task(self, task_config=None):
        """
        Load task

        Args:
            task_confg (None or dict): If specified, custom task configuration to use. Otherwise, will use
                self.task_config. Note that if a custom task configuration is specified, the internal task config
                will be updated as well
        """
        # Update internal config if specified
        if task_config is not None:
            # Copy task config, in case self.task_config and task_config are the same!
            task_config = deepcopy(task_config)
            self.task_config.clear()
            self.task_config.update(task_config)

        # Sanity check task to make sure it's valid
        task_type = self.task_config["type"]
        assert_valid_key(key=task_type, valid_keys=REGISTERED_TASKS, name="task type")

        # Grab the kwargs relevant for the specific task and create the task
        self._task = create_class_from_registry_and_config(
            cls_name=self.task_config["type"],
            cls_registry=REGISTERED_TASKS,
            cfg=self.task_config,
            cls_type_descriptor="task",
        )
        assert og.sim.is_stopped(), "Simulator must be stopped before loading tasks!"

        # Load task. Should load additional task-relevant objects and configure the scene into its default initial state
        self._task.load(env=self)

        assert og.sim.is_stopped(), "Simulator must be stopped after loading tasks!"

    def _load_scene(self):
        """
        Load the scene and robot specified in the config file.
        """
        assert og.sim.is_stopped(), "Simulator must be stopped before loading scene!"

        assert og.sim.get_physics_dt() == 1.0 / self.physics_frequency, "Physics frequency mismatch!"
        assert og.sim.get_rendering_dt() == 1.0 / self.action_frequency, "Rendering frequency mismatch!"

        # Create the scene from our scene config
        self._scene = create_class_from_registry_and_config(
            cls_name=self.scene_config["type"],
            cls_registry=REGISTERED_SCENES,
            cfg=self.scene_config,
            cls_type_descriptor="scene",
        )
        og.sim.import_scene(self._scene)
        assert og.sim.is_stopped(), "Simulator must be stopped after loading scene!"

    def _load_robots(self):
        """
        Load robots into the scene
        """
        # Only actually load robots if no robot has been imported from the scene loading directly yet
        if len(self.scene.robots) == 0:
            assert og.sim.is_stopped(), "Simulator must be stopped before loading robots!"

            # Iterate over all robots to generate in the robot config
            for i, robot_config in enumerate(self.robots_config):
                # Add a name for the robot if necessary
                if "name" not in robot_config:
                    robot_config["name"] = f"robot{i}"

                position, orientation = robot_config.pop("position", None), robot_config.pop("orientation", None)
                # Make sure robot exists, grab its corresponding kwargs, and create / import the robot
                robot = create_class_from_registry_and_config(
                    cls_name=robot_config["type"],
                    cls_registry=REGISTERED_ROBOTS,
                    cfg=robot_config,
                    cls_type_descriptor="robot",
                )
                # Import the robot into the simulator
                self.scene.add_object(robot)
                # TODO: Fix this after scene_local_position_orientation API is fixed
                robot.set_local_pose(position=position, orientation=orientation)

        assert og.sim.is_stopped(), "Simulator must be stopped after loading robots!"

    def _load_objects(self):
        """
        Load any additional custom objects into the scene
        """
        assert og.sim.is_stopped(), "Simulator must be stopped before loading objects!"
        for i, obj_config in enumerate(self.objects_config):
            # Add a name for the object if necessary
            if "name" not in obj_config:
                obj_config["name"] = f"obj{i}"
            # Pop the desired position and orientation
            position, orientation = obj_config.pop("position", None), obj_config.pop("orientation", None)
            # Make sure robot exists, grab its corresponding kwargs, and create / import the robot
            obj = create_class_from_registry_and_config(
                cls_name=obj_config["type"],
                cls_registry=REGISTERED_OBJECTS,
                cfg=obj_config,
                cls_type_descriptor="object",
            )
            # Import the robot into the simulator and set the pose
            self.scene.add_object(obj)
            obj.set_local_pose(position=position, orientation=orientation)

        assert og.sim.is_stopped(), "Simulator must be stopped after loading objects!"

    def _load_external_sensors(self):
        """
        Load any additional custom external sensors into the scene
        """
        assert og.sim.is_stopped(), "Simulator must be stopped before loading external sensors!"
        sensors_config = self.env_config["external_sensors"]
        if sensors_config is not None:
            self._external_sensors = dict()
            self._external_sensors_include_in_obs = dict()
            for i, sensor_config in enumerate(sensors_config):
                # Add a name for the object if necessary
                if "name" not in sensor_config:
                    sensor_config["name"] = f"external_sensor{i}"
                # Determine prim path if not specified
                if "prim_path" not in sensor_config:
                    sensor_config["relative_prim_path"] = f"/{sensor_config['name']}"
                # Pop the desired position and orientation
                local_position, local_orientation = sensor_config.pop("local_position", None), sensor_config.pop(
                    "local_orientation", None
                )
                # Pop whether or not to include this sensor in the observation
                include_in_obs = sensor_config.pop("include_in_obs", True)
                # Make sure sensor exists, grab its corresponding kwargs, and create the sensor
                sensor = create_sensor(**sensor_config)
                # Load an initialize this sensor
                sensor.load(self.scene)
                sensor.initialize()
                sensor.set_local_pose(local_position, local_orientation)
                self._external_sensors[sensor.name] = sensor
                self._external_sensors_include_in_obs[sensor.name] = include_in_obs

        assert og.sim.is_stopped(), "Simulator must be stopped after loading external sensors!"

    def _load_observation_space(self):
        # Grab robot(s) and task obs spaces
        obs_space = dict()

        for robot in self.robots:
            # Load the observation space for the robot
            robot_obs = robot.load_observation_space()
            if maxdim(robot_obs) > 0:
                obs_space[robot.name] = robot_obs

        # Also load the task obs space
        task_space = self._task.load_observation_space()
        if maxdim(task_space) > 0:
            obs_space["task"] = task_space

        # Also load any external sensors
        if self._external_sensors is not None:
            external_obs_space = dict()
            for sensor_name, sensor in self._external_sensors.items():
                if not self._external_sensors_include_in_obs[sensor_name]:
                    continue

                # Load the sensor observation space
                external_obs_space[sensor_name] = sensor.load_observation_space()
            obs_space["external"] = gym.spaces.Dict(external_obs_space)

        return obs_space

    def load_observation_space(self):
        # Call super first
        obs_space = super().load_observation_space()

        # If we want to flatten it, modify the observation space by recursively searching through all
        if self._flatten_obs_space:
            self.observation_space = gym.spaces.Dict(recursively_generate_flat_dict(dic=obs_space))

        return self.observation_space

    def _load_action_space(self):
        """
        Load action space for each robot
        """
        action_space = gym.spaces.Dict({robot.name: robot.action_space for robot in self.robots})

        # Convert into flattened 1D Box space if requested
        if self._flatten_action_space:
            lows = []
            highs = []
            for space in action_space.values():
                assert isinstance(
                    space, gym.spaces.Box
                ), "Can only flatten action space where all individual spaces are gym.space.Box instances!"
                assert (
                    len(space.shape) == 1
                ), "Can only flatten action space where all individual spaces are 1D instances!"
                lows.append(space.low)
                highs.append(space.high)
            action_space = gym.spaces.Box(np.concatenate(lows), np.concatenate(highs), dtype=np.float32)

        # Store action space
        self.action_space = action_space

    def load(self):
        """
        Load the scene and robot specified in the config file.
        """
        # This environment is not loaded
        self._loaded = False

        # Load config variables
        self._load_variables()

        # Load the scene, robots, and task
        self._load_scene()
        self._load_robots()
        self._load_objects()
        self._load_task()
        self._load_external_sensors()

    def post_play_load(self):
        """Complete loading tasks that require the simulator to be playing."""
        # Reset the scene first to potentially recover the state after load_task (e.g. BehaviorTask sampling)
        self.scene.reset()

        # Save the state for objects from load_robots / load_objects / load_task
        self.scene.update_initial_state()

        # Load the obs / action spaces
        self.load_observation_space()
        self._load_action_space()

        self.reset()

        # Start the scene graph builder
        if self._scene_graph_builder:
            self._scene_graph_builder.start(self.scene)

        # Denote that the scene is loaded
        self._loaded = True

    def update_task(self, task_config):
        """
        Updates the internal task using @task_config. NOTE: This will internally reset the environment as well!

        Args:
            task_config (dict): Task configuration for updating the new task
        """
        # Make sure sim is playing
        assert og.sim.is_playing(), "Update task should occur while sim is playing!"

        # Denote scene as not loaded yet
        self._loaded = False
        og.sim.stop()
        self._load_task(task_config=task_config)
        og.sim.play()

        # Load obs / action spaces
        self.load_observation_space()
        self._load_action_space()

        self.reset()

        # Scene is now loaded again
        self._loaded = True

    def close(self):
        """No-op to satisfy certain RL frameworks."""
        pass

    def get_obs(self):
        """
        Get the current environment observation.

        Returns:
            2-tuple:
                dict: Keyword-mapped observations, which are possibly nested
                dict: Additional information about the observations
        """
        obs = dict()
        info = dict()

        # Grab all observations from each robot
        for robot in self.robots:
            if maxdim(robot.observation_space) > 0:
                obs[robot.name], info[robot.name] = robot.get_obs()

        # Add task observations
        if maxdim(self._task.observation_space) > 0:
            obs["task"] = self._task.get_obs(env=self)

        # Add external sensor observations if they exist
        if self._external_sensors is not None:
            external_obs = dict()
            external_info = dict()
            for sensor_name, sensor in self._external_sensors.items():
                if not self._external_sensors_include_in_obs[sensor_name]:
                    continue

                external_obs[sensor_name], external_info[sensor_name] = sensor.get_obs()
            obs["external"] = external_obs
            info["external"] = external_info

        # Possibly flatten obs if requested
        if self._flatten_obs_space:
            obs = recursively_generate_flat_dict(dic=obs)

        return obs, info

    def get_scene_graph(self):
        """
        Get the current scene graph.

        Returns:
            SceneGraph: Current scene graph
        """
        assert self._scene_graph_builder is not None, "Scene graph builder must be specified in config!"
        return self._scene_graph_builder.get_scene_graph()

    def _populate_info(self, info):
        """
        Populate info dictionary with any useful information.

        Args:
            info (dict): Information dictionary to populate

        Returns:
            dict: Information dictionary with added info
        """
        info["episode_length"] = self._current_step

        if self._scene_graph_builder is not None:
            info["scene_graph"] = self.get_scene_graph()

    def _pre_step(self, action):
        """Apply the pre-sim-step part of an environment step, i.e. apply the robot actions."""
        # If the action is not a dictionary, convert into a dictionary
        if not isinstance(action, dict) and not isinstance(action, gym.spaces.Dict):
            action_dict = dict()
            idx = 0
            for robot in self.robots:
                action_dim = robot.action_dim
                action_dict[robot.name] = action[idx : idx + action_dim]
                idx += action_dim
        else:
            # Our inputted action is the action dictionary
            action_dict = action

        # Iterate over all robots and apply actions
        for robot in self.robots:
            robot.apply_action(action_dict[robot.name])

    def _post_step(self, action):
        """Apply the post-sim-step part of an environment step, i.e. grab observations and return the step results."""
        # Grab observations
        obs, obs_info = self.get_obs()

        # Step the scene graph builder if necessary
        if self._scene_graph_builder is not None:
            self._scene_graph_builder.step(self.scene)

        # Grab reward, done, and info, and populate with internal info
        reward, done, info = self.task.step(self, action)
        self._populate_info(info)
        info["obs_info"] = obs_info

        if done and self._automatic_reset:
            # Add lost observation to our information dict, and reset
            info["last_observation"] = obs
            obs = self.reset()

        # Hacky way to check for time limit info to split terminated and truncated
        terminated = False
        truncated = False
        for tc, tc_data in info["done"]["termination_conditions"].items():
            if tc_data["done"]:
                if tc == "timeout":
                    truncated = True
                else:
                    terminated = True
        assert (terminated or truncated) == done, "Terminated and truncated must match done!"

        # Increment step
        self._current_step += 1
<<<<<<< HEAD

        # Hacky way of getting the success condition
        # info["is_success"] = info["reward"]["pointgoal"]["pointgoal_success"]
        info["is_success"] = info["reward"]["grasp"]["grasp_success"]
        info.update({("reward_" + k): v for k, v in info["reward"]["grasp"].items()})

=======
>>>>>>> c4effae4
        return obs, reward, terminated, truncated, info

    def step(self, action):
        """
        Apply robot's action and return the next state, reward, done and info,
        following OpenAI Gym's convention

        Args:
            action (gym.spaces.Dict or dict or np.array): robot actions. If a dict is specified, each entry should
                map robot name to corresponding action. If a np.array, it should be the flattened, concatenated set
                of actions

        Returns:
            5-tuple:
                - dict: state, i.e. next observation
                - float: reward, i.e. reward at this current timestep
                - bool: terminated, i.e. whether this episode ended due to a failure or success
                - bool: truncated, i.e. whether this episode ended due to a time limit etc.
                - dict: info, i.e. dictionary with any useful information
        """
        self._pre_step(action)
        og.sim.step()
        return self._post_step(action)

    def render(self):
        """Render the environment for debug viewing."""
        # Only works if there is an external sensor
        if not self._external_sensors:
            return None

        # Get the RGB sensors
        rgb_sensors = [
            x
            for x in self._external_sensors.values()
            if isinstance(x, VisionSensor) and (x.modalities == "all" or "rgb" in x.modalities)
        ]
        if not rgb_sensors:
            return None

        # Render the external sensor
        og.sim.render()

        # Grab the rendered image from each of the rgb sensors, concatenate along dim 1
        rgb_images = [sensor.get_obs()[0]["rgb"] for sensor in rgb_sensors]
        return np.concatenate(rgb_images, axis=1)[:, :, :3]

    def _reset_variables(self):
        """
        Reset bookkeeping variables for the next new episode.
        """
        self._current_episode += 1
        self._current_step = 0

    def reset(self, get_obs=True, **kwargs):
        """
        Reset episode.
        """
        # Reset the task
        self.task.reset(self)

        # Reset internal variables
        self._reset_variables()

        if get_obs:
            # Run a single simulator step to make sure we can grab updated observations
            og.sim.step()

            # Grab and return observations
            obs, _ = self.get_obs()

            if self._loaded:
                # Sanity check to make sure received observations match expected observation space
                check_obs = recursively_generate_compatible_dict(dic=obs)
                if not self.observation_space.contains(check_obs):
                    exp_obs = dict()
                    for key, value in recursively_generate_flat_dict(dic=self.observation_space).items():
                        exp_obs[key] = ("obs_space", key, value.dtype, value.shape)
                    real_obs = dict()
                    for key, value in recursively_generate_flat_dict(dic=check_obs).items():
                        if isinstance(value, np.ndarray):
                            real_obs[key] = ("obs", key, value.dtype, value.shape)
                        else:
                            real_obs[key] = ("obs", key, type(value), "()")

                    exp_keys = set(exp_obs.keys())
                    real_keys = set(real_obs.keys())
                    shared_keys = exp_keys.intersection(real_keys)
                    missing_keys = exp_keys - real_keys
                    extra_keys = real_keys - exp_keys

                    if missing_keys:
                        log.error("MISSING OBSERVATION KEYS:")
                        log.error(missing_keys)
                    if extra_keys:
                        log.error("EXTRA OBSERVATION KEYS:")
                        log.error(extra_keys)

                    mismatched_keys = []
                    for k in shared_keys:
                        if exp_obs[k][2:] != real_obs[k][2:]:  # Compare dtypes and shapes
                            mismatched_keys.append(k)
                            log.error(f"MISMATCHED OBSERVATION FOR KEY '{k}':")
                            log.error(f"Expected: {exp_obs[k]}")
                            log.error(f"Received: {real_obs[k]}")

                    raise ValueError("Observation space does not match returned observations!")

            return obs, {}

    @property
    def episode_steps(self):
        """
        Returns:
            int: Current number of steps in episode
        """
        return self._current_step

    @property
    def initial_pos_z_offset(self):
        """
        Returns:
            float: how high to offset object placement to test valid pose & account for one action step of dropping
        """
        return self._initial_pos_z_offset

    @property
    def task(self):
        """
        Returns:
            BaseTask: Active task instance
        """
        return self._task

    @property
    def scene(self):
        """
        Returns:
            Scene: Active scene in this environment
        """
        return self._scene

    @property
    def robots(self):
        """
        Returns:
            list of BaseRobot: Robots in the current scene
        """
        return self.scene.robots

    @property
    def external_sensors(self):
        """
        Returns:
            None or dict: If self.env_config["external_sensors"] is specified, returns the dict mapping sensor name to
                instantiated sensor. Otherwise, returns None
        """
        return self._external_sensors

    @property
    def env_config(self):
        """
        Returns:
            dict: Environment-specific configuration kwargs
        """
        return self.config["env"]

    @property
    def render_config(self):
        """
        Returns:
            dict: Render-specific configuration kwargs
        """
        return self.config["render"]

    @property
    def scene_config(self):
        """
        Returns:
            dict: Scene-specific configuration kwargs
        """
        return self.config["scene"]

    @property
    def robots_config(self):
        """
        Returns:
            dict: Robot-specific configuration kwargs
        """
        return self.config["robots"]

    @property
    def objects_config(self):
        """
        Returns:
            dict: Object-specific configuration kwargs
        """
        return self.config["objects"]

    @property
    def task_config(self):
        """
        Returns:
            dict: Task-specific configuration kwargs
        """
        return self.config["task"]

    @property
    def wrapper_config(self):
        """
        Returns:
            dict: Wrapper-specific configuration kwargs
        """
        return self.config["wrapper"]

    @property
    def default_config(self):
        """
        Returns:
            dict: Default configuration for this environment. May not be fully specified (i.e.: still requires @config
                to be specified during environment creation)
        """
        return {
            # Environment kwargs
            "env": {
                "action_frequency": gm.DEFAULT_RENDERING_FREQ,
                "physics_frequency": gm.DEFAULT_PHYSICS_FREQ,
                "device": None,
                "automatic_reset": False,
                "flatten_action_space": False,
                "flatten_obs_space": False,
                "initial_pos_z_offset": 0.1,
                "external_sensors": None,
            },
            # Rendering kwargs
            "render": {
                "viewer_width": 1280,
                "viewer_height": 720,
            },
            # Scene kwargs
            "scene": {
                # Traversibility map kwargs
                "waypoint_resolution": 0.2,
                "num_waypoints": 10,
                "trav_map_resolution": 0.1,
                "default_erosion_radius": 0.0,
                "trav_map_with_objects": True,
                "scene_instance": None,
                "scene_file": None,
            },
            # Robot kwargs
            "robots": [],  # no robots by default
            # Object kwargs
            "objects": [],  # no objects by default
            # Task kwargs
            "task": {
                "type": "DummyTask",
            },
            # Wrapper kwargs
            "wrapper": {
                "type": None,
            },
        }<|MERGE_RESOLUTION|>--- conflicted
+++ resolved
@@ -69,12 +69,6 @@
         self._flatten_obs_space = self.env_config["flatten_obs_space"]
         self.physics_frequency = self.env_config["physics_frequency"]
         self.action_frequency = self.env_config["action_frequency"]
-<<<<<<< HEAD
-        self.use_floor_plane = self.env_config["use_floor_plane"]
-        self.floor_plane_visible = self.env_config["floor_plane_visible"]
-        self.floor_plane_color = self.env_config["floor_plane_color"]
-=======
->>>>>>> c4effae4
         self.device = self.env_config["device"] if self.env_config["device"] else "cpu"
         self._initial_pos_z_offset = self.env_config[
             "initial_pos_z_offset"
@@ -587,15 +581,12 @@
 
         # Increment step
         self._current_step += 1
-<<<<<<< HEAD
 
         # Hacky way of getting the success condition
         # info["is_success"] = info["reward"]["pointgoal"]["pointgoal_success"]
         info["is_success"] = info["reward"]["grasp"]["grasp_success"]
         info.update({("reward_" + k): v for k, v in info["reward"]["grasp"].items()})
 
-=======
->>>>>>> c4effae4
         return obs, reward, terminated, truncated, info
 
     def step(self, action):
