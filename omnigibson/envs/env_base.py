--- conflicted
+++ resolved
@@ -36,14 +36,8 @@
         # Call super first
         super().__init__()
 
-<<<<<<< HEAD
-        # Support gymnasium's render mode metadata
-        self.render_mode = "rgb_array"
-        self.metadata = {"render.modes": ["rgb_array"]}
-=======
         # Launch Isaac Sim
         launch_simulator()
->>>>>>> 444c3a94
 
         # Initialize other placeholders that will be filled in later
         self._task = None
