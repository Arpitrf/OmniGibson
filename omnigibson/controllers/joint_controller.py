--- conflicted
+++ resolved
@@ -102,11 +102,7 @@
         # When in delta mode, it doesn't make sense to infer output range using the joint limits (since that's an
         # absolute range and our values are relative). So reject the default mode option in that case.
         assert not (
-<<<<<<< HEAD
-            self._use_delta_commands and MAGIC_DEFAULT == command_output_limits
-=======
             self._use_delta_commands and type(command_output_limits) == str and command_output_limits == "default"
->>>>>>> c4effae4
         ), "Cannot use 'default' command output limits in delta commands mode of JointController. Try None instead."
 
         # Run super init
