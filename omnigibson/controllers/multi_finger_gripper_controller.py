--- conflicted
+++ resolved
@@ -177,7 +177,7 @@
                 )
         else:
             # Use continuous signal. Make sure to go from command to control dim.
-            u = np.full(self.control_dim, target[0]) if len(target) == 1 else target
+            u = th.full((self.control_dim,), target[0]) if len(target) == 1 else target
 
         # If we're near the joint limits and we're using velocity / torque control, we zero out the action
         if self._motor_type in {"velocity", "torque"}:
@@ -243,14 +243,7 @@
                 max_pos = self._control_limits[ControlType.POSITION][1][self.dof_idx]
 
                 # Make sure we don't have any invalid values (i.e.: fingers should be within the limits)
-<<<<<<< HEAD
-                assert th.all((min_pos <= finger_pos) * (finger_pos <= max_pos)), (
-                    f"Got invalid finger joint positions when checking for grasp! "
-                    f"min: {min_pos}, max: {max_pos}, finger_pos: {finger_pos}"
-                )
-=======
-                finger_pos = np.clip(finger_pos, min_pos, max_pos)
->>>>>>> 829f1af6
+                finger_pos = th.clamp(finger_pos, min_pos, max_pos)
 
                 # Check distance from both ends of the joint limits
                 dist_from_lower_limit = finger_pos - min_pos
