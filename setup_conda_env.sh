--- conflicted
+++ resolved
@@ -22,22 +22,6 @@
   return
 fi
 
-<<<<<<< HEAD
-# We search to see if we've already modified this config; if not, we add a couple additional dependencies
-# Ideally this would be a lot cleaner by having a separate config altogether, but isaac sim complains if we
-# don't use this EXACT file in this EXACT location
-CFG_PATH="${ISAAC_SIM_PATH}/apps/omni.isaac.sim.python.kit"
-if grep -qxF '# OmniGibson additional dependencies' ${CFG_PATH}; then
-  echo 'Already found OmniGibson additional dependencies; skipping modifying isaac-sim python config!'
-else
-  echo '' >> ${CFG_PATH}
-  echo '# OmniGibson additional dependencies' >> ${CFG_PATH}
-  echo '"omni.flowusd" = {}' >> ${CFG_PATH}
-  echo '"omni.particle.system.bundle" = {}' >> ${CFG_PATH}
-fi
-
-=======
->>>>>>> 451a7877
 # Create a conda environment with python 3.7
 conda create -y -n omnigibson python=3.7
 
