--- conflicted
+++ resolved
@@ -89,6 +89,8 @@
 
         self.showsz = windowsz
 
+        #print(self.showsz)
+
         #self.show   = np.zeros((self.showsz,self.showsz * 2,3),dtype='uint8')
         #self.show_rgb   = np.zeros((self.showsz,self.showsz * 2,3),dtype='uint8')
         #self.scale_up = scale_up
@@ -107,11 +109,7 @@
         comp.load_state_dict(torch.load(os.path.join(file_dir, "model.pth")))
         self.model = comp.module
         self.model.eval()
-<<<<<<< HEAD
-
-=======
-	
->>>>>>> 48cbcef7
+
         self.imgv = Variable(torch.zeros(1, 3 , self.showsz, self.showsz), volatile = True).cuda()
         self.maskv = Variable(torch.zeros(1,2, self.showsz, self.showsz), volatile = True).cuda()
         self.mean = torch.from_numpy(np.array([0.57441127,  0.54226291,  0.50356019]).astype(np.float32))
@@ -385,8 +383,9 @@
         t1 = time.time()
         t = t1-t0
         self.fps = 1/t
-        cv2.putText(self.show_unfilled_rgb,'pitch %.3f yaw %.2f roll %.3f x %.2f y %.2f z %.2f'%(self.pitch, self.yaw, self.roll, self.x, self.y, self.z),(15,self.showsz-15),0,0.5,(255,255,255))
-        cv2.putText(self.show_unfilled_rgb,'fps %.1f'%(self.fps),(15,15),0,0.5,(255,255,255))
+        if MAKE_VIDEO:
+            cv2.putText(self.show_unfilled_rgb,'pitch %.3f yaw %.2f roll %.3f x %.2f y %.2f z %.2f'%(self.pitch, self.yaw, self.roll, self.x, self.y, self.z),(15,self.showsz-15),0,0.5,(255,255,255))
+            cv2.putText(self.show_unfilled_rgb,'fps %.1f'%(self.fps),(15,15),0,0.5,(255,255,255))
 
         def _render_depth(depth):
             #with Profiler("Render Depth"):
